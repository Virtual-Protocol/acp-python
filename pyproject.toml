[tool.poetry]
name = "virtuals-acp"
<<<<<<< HEAD
version = "0.1.13"
=======
version = "0.1.16"
>>>>>>> 1e967840
description = "Agent Commerce Protocol Python SDK by Virtuals"
authors = ["Steven Lee Soon Fatt <steven@virtuals.io>"]
readme = "README.md"

[tool.poetry.dependencies]
python = ">=3.10,<3.13"
web3 = "^7.4.0"
aiohttp = "^3.11.14"
eth-account = "^0.13.6"
eth-typing = "^5.2.0"
eth-utils = "^5.2.0"
requests = "^2.32.3"
pydantic = "^2.10.6"
python-socketio = "^5.11.1"
websocket-client = "^1.7.0"
jsonschema = "^4.22.0"
pydantic-settings = "^2.0"

[build-system]
requires = ["poetry-core"]
build-backend = "poetry.core.masonry.api"<|MERGE_RESOLUTION|>--- conflicted
+++ resolved
@@ -1,10 +1,6 @@
 [tool.poetry]
 name = "virtuals-acp"
-<<<<<<< HEAD
-version = "0.1.13"
-=======
 version = "0.1.16"
->>>>>>> 1e967840
 description = "Agent Commerce Protocol Python SDK by Virtuals"
 authors = ["Steven Lee Soon Fatt <steven@virtuals.io>"]
 readme = "README.md"
