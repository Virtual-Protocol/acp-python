--- conflicted
+++ resolved
@@ -44,18 +44,9 @@
 class VirtualsACP:
     def __init__(
         self,
-<<<<<<< HEAD
         acp_contract_client: "ACPContractManager",
         on_new_task: Optional[Callable] = None,
         on_evaluate: Optional[Callable] = None
-=======
-        wallet_private_key: str,
-        entity_id: int,
-        agent_wallet_address: Optional[str] = None,
-        config: ACPContractConfig = DEFAULT_CONFIG,
-        on_new_task: Optional[Callable] = None,
-        on_evaluate: Optional[Callable] = None,
->>>>>>> ecc01028
     ):
         self.contract_manager = acp_contract_client
         self.agent_wallet_address = acp_contract_client.agent_wallet_address
@@ -66,16 +57,6 @@
             self._agent_wallet_address = Web3.to_checksum_address(self.agent_wallet_address)
         else:
             self._agent_wallet_address = self.signer_account.address
-<<<<<<< HEAD
-=======
-            # print(f"Warning: agent_wallet_address not provided, defaulting to signer EOA: {self._agent_wallet_address}")
-
-        # Initialize the contract manager here
-        self.contract_manager = _ACPContractManager(
-            self.w3, self._agent_wallet_address, entity_id, config, wallet_private_key
-        )
-        self.acp_api_url = config.acp_api_url
->>>>>>> ecc01028
 
         # Socket.IO setup
         self.on_new_task = on_new_task
@@ -89,7 +70,6 @@
         return True, "Succesful"
 
     def _on_room_joined(self, data):
-<<<<<<< HEAD
         logger.info('Connected to room', data)  # Send acknowledgment back to server
         return True
 
@@ -97,15 +77,6 @@
         logger.info('--------------------------------')
         logger.info(f"Evaluating job {data}")
         logger.info('--------------------------------')
-=======
-        print("Connected to room", data)  # Send acknowledgment back to server
-        return True
-
-    def _on_evaluate(self, data):
-        print("--------------------------------")
-        print(f"Evaluating job {data}")
-        print("--------------------------------")
->>>>>>> ecc01028
         if self.on_evaluate:
             logger.info(f"Evaluating job {data}")
             try:
@@ -127,13 +98,12 @@
     def handle_new_task(self, data) -> None:
         memo_to_sign_id = data.get("memoToSign")
 
-<<<<<<< HEAD
         memos = [ACPMemo(
             acp_client=self,
             id=memo.get("id"),
             type=MemoType(int(memo.get("memoType"))),
             content=memo.get("content"),
-            next_phase=ACPJobPhase(int(memo.get("nextPhase"))),
+            next_phase=ACPJobPhase.from_value(memo.get("nextPhase")),
             status=ACPMemoStatus(memo.get("status")),
             signed_reason=memo.get("signedReason"),
             expiry=datetime.fromtimestamp(int(memo["expiry"])) if memo.get("expiry") else None,
@@ -144,30 +114,6 @@
             (m for m in memos if int(m.id) == int(memo_to_sign_id)),
             None
         ) if memo_to_sign_id is not None else None
-=======
-        memos = [
-            ACPMemo(
-                id=memo.get("id"),
-                type=MemoType(int(memo.get("memoType"))),
-                content=memo.get("content"),
-                next_phase=ACPJobPhase.from_value(memo.get("nextPhase")),
-                status=ACPMemoStatus(memo.get("status")),
-                signed_reason=memo.get("signedReason"),
-                expiry=(
-                    datetime.fromtimestamp(int(memo["expiry"]))
-                    if memo.get("expiry")
-                    else None
-                ),
-            )
-            for memo in data["memos"]
-        ]
-
-        memo_to_sign = (
-            next((m for m in memos if int(m.id) == int(memo_to_sign_id)), None)
-            if memo_to_sign_id is not None
-            else None
-        )
->>>>>>> ecc01028
 
         context = data["context"]
         if isinstance(context, str):
@@ -185,48 +131,25 @@
             memos=memos,
             phase=data["phase"],
             price=data["price"],
-<<<<<<< HEAD
             price_token_address=data["priceTokenAddress"],
             context=context
-=======
-            context=context,
->>>>>>> ecc01028
         )
         logger.info(f"Received new task: {job}")
         if self.on_new_task:
             self.on_new_task(job, memo_to_sign)
 
     def handle_evaluate(self, data) -> None:
-<<<<<<< HEAD
         memos = [ACPMemo(
             acp_client=self,
             id=memo.get("id"),
             type=MemoType(int(memo.get("memoType"))),
             content=memo.get("content"),
-            next_phase=ACPJobPhase(int(memo.get("nextPhase"))),
+            next_phase=ACPJobPhase.from_value(memo.get("nextPhase")),
             status=ACPMemoStatus(memo.get("status")),
             signed_reason=memo.get("signedReason"),
             expiry=datetime.fromtimestamp(int(memo["expiry"])) if memo.get("expiry") else None,
             payable_details=memo.get("payableDetails")
         ) for memo in data["memos"]]
-=======
-        memos = [
-            ACPMemo(
-                id=memo.get("id"),
-                type=MemoType(int(memo.get("memoType"))),
-                content=memo.get("content"),
-                next_phase=ACPJobPhase.from_value(memo.get("nextPhase")),
-                status=ACPMemoStatus(memo.get("status")),
-                signed_reason=memo.get("signedReason"),
-                expiry=(
-                    datetime.fromtimestamp(int(memo["expiry"]))
-                    if memo.get("expiry")
-                    else None
-                ),
-            )
-            for memo in data["memos"]
-        ]
->>>>>>> ecc01028
 
         context = data["context"]
         if isinstance(context, str):
@@ -244,12 +167,8 @@
             memos=memos,
             phase=data["phase"],
             price=data["price"],
-<<<<<<< HEAD
             price_token_address=data["priceTokenAddress"],
             context=context
-=======
-            context=context,
->>>>>>> ecc01028
         )
         logger.info(f"Received evaluate: {job}")
         self.on_evaluate(job)
@@ -309,11 +228,7 @@
         sort_by: Optional[List[ACPAgentSort]] = None,
         top_k: Optional[int] = None,
         graduation_status: Optional[ACPGraduationStatus] = None,
-<<<<<<< HEAD
         online_status: Optional[ACPOnlineStatus] = None
-=======
-        online_status: Optional[ACPOnlineStatus] = None,
->>>>>>> ecc01028
     ) -> List[IACPAgent]:
         url = f"{self.acp_api_url}/agents/v3/search?search={keyword}"
         top_k = 5 if top_k is None else top_k
@@ -348,21 +263,13 @@
                     ACPJobOffering(
                         acp_client=self,
                         provider_address=agent_data["walletAddress"],
-<<<<<<< HEAD
                         name=job["name"],
                         price=job["price"],
                         requirement_schema=job.get("requirement", None)
-=======
-                        name=offering["name"],
-                        price=offering["price"],
-                        price_usd=offering["priceUsd"],
-                        requirement_schema=offering.get("requirementSchema", None),
->>>>>>> ecc01028
                     )
                     for job in agent_data.get("jobs", [])
                 ]
 
-<<<<<<< HEAD
                 agents.append(IACPAgent(
                     id=agent_data["id"],
                     name=agent_data.get("name"),
@@ -373,22 +280,6 @@
                     metrics=agent_data.get("metrics"),
                     processing_time=agent_data.get("processingTime", "")
                 ))
-=======
-                agents.append(
-                    IACPAgent(
-                        id=agent_data["id"],
-                        name=agent_data.get("name"),
-                        description=agent_data.get("description"),
-                        wallet_address=Web3.to_checksum_address(
-                            agent_data["walletAddress"]
-                        ),
-                        offerings=offerings,
-                        twitter_handle=agent_data.get("twitterHandle"),
-                        metrics=agent_data.get("metrics"),
-                        processing_time=agent_data.get("processingTime", ""),
-                    )
-                )
->>>>>>> ecc01028
             return agents
         except requests.exceptions.RequestException as e:
             raise ACPApiError(f"Failed to browse agents: {e}")
@@ -399,15 +290,9 @@
         self,
         provider_address: str,
         service_requirement: Union[Dict[str, Any], str],
-<<<<<<< HEAD
         fare_amount: FareAmountBase,
         evaluator_address: Optional[str] = None,
         expired_at: Optional[datetime] = None
-=======
-        amount: float,
-        evaluator_address: Optional[str] = None,
-        expired_at: Optional[datetime] = None,
->>>>>>> ecc01028
     ) -> int:
         if expired_at is None:
             expired_at = datetime.now(timezone.utc) + timedelta(days=1)
@@ -456,13 +341,8 @@
                         raise Exception("Failed to parse job ID from contract logs")
 
             except Exception as e:
-<<<<<<< HEAD
                 if (attempt == retry_count - 1):
                     logger.warning(f"Error in create_job function: {e}")
-=======
-                if attempt == retry_count - 1:
-                    print(f"Error in create_job function: {e}")
->>>>>>> ecc01028
                 if attempt < retry_count - 1:
                     time.sleep(retry_delay)
                 else:
@@ -531,11 +411,7 @@
         memo_id: int,
         accept: bool,
         content: Optional[str],
-<<<<<<< HEAD
         reason: Optional[str] = ""
-=======
-        reason: Optional[str] = "",
->>>>>>> ecc01028
     ) -> str:
         try:
             data = self.contract_manager.sign_memo(memo_id, accept, reason or "")
@@ -543,13 +419,7 @@
             if not accept:
                 return tx_hash
 
-<<<<<<< HEAD
             logger.info(f"Responding to job {job_id} with memo {memo_id} and accept {accept} and reason {reason}")
-=======
-            print(
-                f"Responding to job {job_id} with memo {memo_id} and accept {accept} and reason {reason}"
-            )
->>>>>>> ecc01028
             self.contract_manager.create_memo(
                 job_id,
                 content or f"Job {job_id} accepted.{f' {reason}' or ''}",
@@ -557,13 +427,7 @@
                 is_secured=False,
                 next_phase=ACPJobPhase.TRANSACTION,
             )
-            print(
-                f"Responded to job {job_id} with memo {memo_id} and accept {accept} and reason {reason}"
-            )
-<<<<<<< HEAD
             logger.info(f"Responded to job {job_id} with memo {memo_id} and accept {accept} and reason {reason}")
-=======
->>>>>>> ecc01028
             return tx_hash
         except Exception as e:
             logger.warning(f"Error in respond_to_job_memo: {e}")
@@ -573,26 +437,13 @@
         self,
         job_id: int,
         memo_id: int,
-<<<<<<< HEAD
         amount_base_unit: int,
         reason: Optional[str] = ""
-=======
-        amount: Union[float, str],
-        reason: Optional[str] = "",
->>>>>>> ecc01028
     ) -> Dict[str, Any]:
 
         self.contract_manager.approve_allowance(amount_base_unit.amount)
         self.contract_manager.sign_memo(memo_id, True, reason or "")
-<<<<<<< HEAD
-=======
-
-        reason = f"{reason if reason else f'Job {job_id} paid.'}"
-        print(
-            f"Paid for job {job_id} with memo {memo_id} and amount {amount} and reason {reason}"
-        )
-
->>>>>>> ecc01028
+        
         return self.contract_manager.create_memo(
             job_id,
              f"{reason if reason else f'Job {job_id} paid.'}",
@@ -604,7 +455,6 @@
     def request_funds(
         self,
         job_id: int,
-<<<<<<< HEAD
         transfer_fare_amount: FareAmountBase,
         recipient: str,
         fee_fare_amount: FareAmountBase,
@@ -612,15 +462,6 @@
         reason: GenericPayload[T],
         next_phase: ACPJobPhase,
         expired_at: datetime
-=======
-        amount: Union[float, str],
-        receiver_address: str,
-        fee_amount: Union[float, str],
-        fee_type: FeeType,
-        reason: GenericPayload[T],
-        next_phase: ACPJobPhase,
-        expired_at: datetime,
->>>>>>> ecc01028
     ) -> str:
         recipient = Web3.to_checksum_address(recipient)
 
@@ -661,15 +502,9 @@
     def transfer_funds(
         self,
         job_id: int,
-<<<<<<< HEAD
         transfer_fare_amount: FareAmountBase,
         recipient: str,
         fee_fare_amount: FareAmountBase,
-=======
-        amount: Union[float, str],
-        receiver_address: str,
-        fee_amount: Union[float, str],
->>>>>>> ecc01028
         fee_type: FeeType,
         reason: GenericPayload[T],
         next_phase: ACPJobPhase,
@@ -723,7 +558,6 @@
             next_phase,
             MemoType.PAYABLE_TRANSFER_ESCROW,
             expired_at,
-<<<<<<< HEAD
             transfer_fare_amount.fare.contract_address
         )
         tx_hash = data.get('receipts', [])[0].get('transactionHash')
@@ -734,17 +568,6 @@
         job_id: int,
         message: GenericPayload[T],
         next_phase: ACPJobPhase
-=======
-        )
-        tx_hash = data.get("receipts", [])[0].get("transactionHash")
-        print(
-            f"Funds transferred for job {job_id} with amount {amount} to {receiver_address} and reason {reason}, tx_hash: {tx_hash}"
-        )
-        return tx_hash
-
-    def send_message(
-        self, job_id: int, message: GenericPayload[T], next_phase: ACPJobPhase
->>>>>>> ecc01028
     ) -> str:
         data = self.contract_manager.create_memo(
             job_id,
@@ -757,28 +580,20 @@
         return tx_hash
 
     def respond_to_funds_transfer(
-<<<<<<< HEAD
         self,
         memo_id: int,
         accept: bool,
         reason: Optional[str] = ""
-=======
-        self, memo_id: int, accept: bool, reason: Optional[str] = ""
->>>>>>> ecc01028
     ):
         data = self.contract_manager.sign_memo(memo_id, accept, reason)
         tx_hash = data.get("receipts", [])[0].get("transactionHash")
         return tx_hash
 
-<<<<<<< HEAD
     def deliver_job(
         self,
         job_id: int,
         deliverable: IDeliverable
     ) -> str:
-=======
-    def deliver_job(self, job_id: int, deliverable: IDeliverable) -> str:
->>>>>>> ecc01028
         data = self.contract_manager.create_memo(
             job_id,
             deliverable.model_dump_json(),
@@ -786,7 +601,6 @@
             is_secured=True,
             next_phase=ACPJobPhase.COMPLETED,
         )
-<<<<<<< HEAD
         tx_hash = data.get('receipts', [])[0].get('transactionHash')
         return tx_hash
 
@@ -798,18 +612,6 @@
     ) -> str:
         data = self.contract_manager.sign_memo(memo_id, accept, reason)
         tx_hash = data.get('receipts', [])[0].get('transactionHash')
-=======
-        tx_hash = data.get("receipts", [])[0].get("transactionHash")
-        # print(f"Deliverable submission tx: {tx_hash} for job {job_id}")
-        return tx_hash
-
-    def sign_memo(self, memo_id: int, accept: bool, reason: Optional[str] = "") -> str:
-        data = self.contract_manager.sign_memo(memo_id, accept, reason)
-        tx_hash = data.get("receipts", [])[0].get("transactionHash")
-        print(
-            f"Signed memo for memo ID {memo_id} is {'accepted' if accept else 'rejected'}, tx_hash: {tx_hash}"
-        )
->>>>>>> ecc01028
         return tx_hash
 
     def get_active_jobs(self, page: int = 1, pageSize: int = 10) -> List["ACPJob"]:
@@ -826,34 +628,16 @@
             for job in data.get("data", []):
                 memos = []
                 for memo in job.get("memos", []):
-<<<<<<< HEAD
                     memos.append(ACPMemo(
                         id=memo.get("id"),
                         type=MemoType(int(memo.get("memoType"))),
                         content=memo.get("content"),
-                        next_phase=ACPJobPhase(int(memo.get("nextPhase"))),
+                        next_phase=ACPJobPhase.from_value(memo.get("nextPhase")),
                         status=ACPMemoStatus(memo.get("status")),
                         signed_reason=memo.get("signedReason"),
                         expiry=datetime.fromtimestamp(int(memo["expiry"])) if memo.get("expiry") else None,
                         payable_details=memo.get("payableDetails")
                     ))
-=======
-                    memos.append(
-                        ACPMemo(
-                            id=memo.get("id"),
-                            type=MemoType(int(memo.get("memoType"))),
-                            content=memo.get("content"),
-                            next_phase=ACPJobPhase.from_value(memo.get("nextPhase")),
-                            status=ACPMemoStatus(memo.get("status")),
-                            signed_reason=memo.get("signedReason"),
-                            expiry=(
-                                datetime.fromtimestamp(int(memo["expiry"]))
-                                if memo.get("expiry")
-                                else None
-                            ),
-                        )
-                    )
->>>>>>> ecc01028
 
                 context = job.get("context")
                 if isinstance(context, str):
@@ -892,34 +676,16 @@
             for job in data.get("data", []):
                 memos = []
                 for memo in job.get("memos", []):
-<<<<<<< HEAD
                     memos.append(ACPMemo(
                         id=memo.get("id"),
                         type=MemoType(int(memo.get("memoType"))),
                         content=memo.get("content"),
-                        next_phase=ACPJobPhase(int(memo.get("nextPhase"))),
+                        next_phase=ACPJobPhase.from_value(memo.get("nextPhase")),
                         status=ACPMemoStatus(memo.get("status")),
                         signed_reason=memo.get("signedReason"),
                         expiry=datetime.fromtimestamp(int(memo["expiry"])) if memo.get("expiry") else None,
                         payable_details=memo.get("payableDetails")
                     ))
-=======
-                    memos.append(
-                        ACPMemo(
-                            id=memo.get("id"),
-                            type=MemoType(int(memo.get("memoType"))),
-                            content=memo.get("content"),
-                            next_phase=ACPJobPhase.from_value(memo.get("nextPhase")),
-                            status=ACPMemoStatus(memo.get("status")),
-                            signed_reason=memo.get("signedReason"),
-                            expiry=(
-                                datetime.fromtimestamp(int(memo["expiry"]))
-                                if memo.get("expiry")
-                                else None
-                            ),
-                        )
-                    )
->>>>>>> ecc01028
 
                 context = job.get("context")
                 if isinstance(context, str):
@@ -958,34 +724,16 @@
             for job in data.get("data", []):
                 memos = []
                 for memo in job.get("memos", []):
-<<<<<<< HEAD
                     memos.append(ACPMemo(
                         id=memo.get("id"),
                         type=MemoType(int(memo.get("memoType"))),
                         content=memo.get("content"),
-                        next_phase=ACPJobPhase(int(memo.get("nextPhase"))),
+                        next_phase=ACPJobPhase.from_value(memo.get("nextPhase")),
                         status=ACPMemoStatus(memo.get("status")),
                         signed_reason=memo.get("signedReason"),
                         expiry=datetime.fromtimestamp(int(memo["expiry"])) if memo.get("expiry") else None,
                         payable_details=memo.get("payableDetails")
                     ))
-=======
-                    memos.append(
-                        ACPMemo(
-                            id=memo.get("id"),
-                            type=MemoType(int(memo.get("memoType"))),
-                            content=memo.get("content"),
-                            next_phase=ACPJobPhase.from_value(memo.get("nextPhase")),
-                            status=ACPMemoStatus(memo.get("status")),
-                            signed_reason=memo.get("signedReason"),
-                            expiry=(
-                                datetime.fromtimestamp(int(memo["expiry"]))
-                                if memo.get("expiry")
-                                else None
-                            ),
-                        )
-                    )
->>>>>>> ecc01028
 
                 context = job.get("context")
                 if isinstance(context, str):
@@ -1025,34 +773,16 @@
 
             memos = []
             for memo in data.get("data", {}).get("memos", []):
-<<<<<<< HEAD
                 memos.append(ACPMemo(
                     id=memo.get("id"),
                     type=MemoType(int(memo.get("memoType"))),
                     content=memo.get("content"),
-                    next_phase=ACPJobPhase(int(memo.get("nextPhase"))),
+                    next_phase=ACPJobPhase.from_value(memo.get("nextPhase")),
                     status=ACPMemoStatus(memo.get("status")),
                     signed_reason=memo.get("signedReason"),
                     expiry=datetime.fromtimestamp(int(memo["expiry"])) if memo.get("expiry") else None,
                     payable_details=memo.get("payableDetails")
                 ))
-=======
-                memos.append(
-                    ACPMemo(
-                        id=memo.get("id"),
-                        type=MemoType(int(memo.get("memoType"))),
-                        content=memo.get("content"),
-                        next_phase=ACPJobPhase.from_value(memo.get("nextPhase")),
-                        status=ACPMemoStatus(memo.get("status")),
-                        signed_reason=memo.get("signedReason"),
-                        expiry=(
-                            datetime.fromtimestamp(int(memo["expiry"]))
-                            if memo.get("expiry")
-                            else None
-                        ),
-                    )
-                )
->>>>>>> ecc01028
 
             context = data.get("data", {}).get("context")
             if isinstance(context, str):
@@ -1096,16 +826,8 @@
                 next_phase=ACPJobPhase.from_value(memo.get("nextPhase")),
                 status=ACPMemoStatus(memo.get("status")),
                 signed_reason=memo.get("signedReason"),
-<<<<<<< HEAD
                 expiry=datetime.fromtimestamp(int(memo["expiry"])) if memo.get("expiry") else None,
                 payable_details=memo.get("payableDetails")
-=======
-                expiry=(
-                    datetime.fromtimestamp(int(memo["expiry"]))
-                    if memo.get("expiry")
-                    else None
-                ),
->>>>>>> ecc01028
             )
 
         except Exception as e:
