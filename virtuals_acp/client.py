# virtuals_acp/client.py

import json
import logging
import signal
import sys
import threading
from datetime import datetime, timezone, timedelta
from importlib.metadata import version
from typing import Literal, List, Optional, Tuple, Union, Dict, Any, Callable

import requests
import socketio
from web3 import Web3

from virtuals_acp.contract_manager import ACPContractManager
from virtuals_acp.exceptions import ACPApiError, ACPError
from virtuals_acp.job import ACPJob
from virtuals_acp.memo import ACPMemo
from virtuals_acp.models import (
    ACPAgentSort,
    ACPJobPhase,
    ACPGraduationStatus,
    ACPOnlineStatus,
    MemoType,
    IACPAgent,
    IDeliverable,
    FeeType,
    GenericPayload,
    T,
    ACPMemoStatus,
)
from virtuals_acp.offering import ACPJobOffering
from virtuals_acp.fare import (
    ETH_FARE,
    WETH_FARE,
    FareAmount,
    FareBigInt,
    FareAmountBase,
)

logging.basicConfig(
    level=logging.INFO,
    format="%(asctime)s [%(levelname)s] %(name)s: %(message)s",
)
logger = logging.getLogger("ACPClient")


class VirtualsACP:
    def __init__(
        self,
        acp_contract_client: "ACPContractManager",
        on_new_task: Optional[Callable] = None,
        on_evaluate: Optional[Callable] = None,
    ):
        self.contract_manager = acp_contract_client
        self.agent_wallet_address = acp_contract_client.agent_wallet_address
        self.config = acp_contract_client.config
        self.acp_api_url = self.contract_manager.config.acp_api_url

        if self.agent_wallet_address:
            self._agent_wallet_address = Web3.to_checksum_address(
                self.agent_wallet_address
            )
        else:
            self._agent_wallet_address = self.signer_account.address

        # Socket.IO setup
        self.on_new_task = on_new_task
        self.on_evaluate = on_evaluate or self._default_on_evaluate
        self.sio = socketio.Client()
        self._setup_socket_handlers()
        self._connect_socket()

    def _default_on_evaluate(self, job: ACPJob) -> Tuple[bool, str]:
        """Default handler for job evaluation events."""
        return True, "Succesful"

    def _on_room_joined(self, data):
        logger.info("Connected to room", data)  # Send acknowledgment back to server
        return True

    def _on_evaluate(self, data):
        logger.info("--------------------------------")
        logger.info(f"Evaluating job {data}")
        logger.info("--------------------------------")
        if self.on_evaluate:
            logger.info(f"Evaluating job {data}")
            try:
                threading.Thread(target=self.handle_evaluate, args=(data,)).start()
                return True
            except Exception as e:
                logger.warning(f"Error in onEvaluate handler: {e}")
                return False

    def _on_new_task(self, data):
        if self.on_new_task:
            try:
                threading.Thread(target=self.handle_new_task, args=(data,)).start()
                return True
            except Exception as e:
                logger.warning(f"Error in onNewTask handler: {e}")
                return False

    def handle_new_task(self, data) -> None:
        memo_to_sign_id = data.get("memoToSign")

<<<<<<< HEAD
        memos = [
            ACPMemo(
                acp_client=self,
                id=memo.get("id"),
                type=MemoType(int(memo.get("memoType"))),
                content=memo.get("content"),
                next_phase=ACPJobPhase(int(memo.get("nextPhase"))),
                status=ACPMemoStatus(memo.get("status")),
                signed_reason=memo.get("signedReason"),
                expiry=(
                    datetime.fromtimestamp(int(memo["expiry"]))
                    if memo.get("expiry")
                    else None
                ),
                payable_details=memo.get("payableDetails"),
            )
            for memo in data["memos"]
        ]

        memo_to_sign = (
            next((m for m in memos if int(m.id) == int(memo_to_sign_id)), None)
            if memo_to_sign_id is not None
            else None
        )
=======
        memos = [ACPMemo(
            acp_client=self,
            id=memo.get("id"),
            type=MemoType(int(memo.get("memoType"))),
            content=memo.get("content"),
            next_phase=ACPJobPhase.from_value(memo.get("nextPhase")),
            status=ACPMemoStatus(memo.get("status")),
            signed_reason=memo.get("signedReason"),
            expiry=datetime.fromtimestamp(int(memo["expiry"])) if memo.get("expiry") else None,
            payable_details=memo.get("payableDetails")
        ) for memo in data["memos"]]

        memo_to_sign = next(
            (m for m in memos if int(m.id) == int(memo_to_sign_id)),
            None
        ) if memo_to_sign_id is not None else None
>>>>>>> 06b94e24

        context = data["context"]
        if isinstance(context, str):
            try:
                context = json.loads(context)
            except json.JSONDecodeError:
                context = None

        job = ACPJob(
            acp_client=self,
            id=data["id"],
            provider_address=data["providerAddress"],
            client_address=data["clientAddress"],
            evaluator_address=data["evaluatorAddress"],
            memos=memos,
            phase=data["phase"],
            price=data["price"],
            price_token_address=data["priceTokenAddress"],
            context=context,
        )
        logger.info(f"Received new task: {job}")
        if self.on_new_task:
            self.on_new_task(job, memo_to_sign)

    def handle_evaluate(self, data) -> None:
<<<<<<< HEAD
        memos = [
            ACPMemo(
                acp_client=self,
                id=memo.get("id"),
                type=MemoType(int(memo.get("memoType"))),
                content=memo.get("content"),
                next_phase=ACPJobPhase(int(memo.get("nextPhase"))),
                status=ACPMemoStatus(memo.get("status")),
                signed_reason=memo.get("signedReason"),
                expiry=(
                    datetime.fromtimestamp(int(memo["expiry"]))
                    if memo.get("expiry")
                    else None
                ),
                payable_details=memo.get("payableDetails"),
            )
            for memo in data["memos"]
        ]
=======
        memos = [ACPMemo(
            acp_client=self,
            id=memo.get("id"),
            type=MemoType(int(memo.get("memoType"))),
            content=memo.get("content"),
            next_phase=ACPJobPhase.from_value(memo.get("nextPhase")),
            status=ACPMemoStatus(memo.get("status")),
            signed_reason=memo.get("signedReason"),
            expiry=datetime.fromtimestamp(int(memo["expiry"])) if memo.get("expiry") else None,
            payable_details=memo.get("payableDetails")
        ) for memo in data["memos"]]
>>>>>>> 06b94e24

        context = data["context"]
        if isinstance(context, str):
            try:
                context = json.loads(context)
            except json.JSONDecodeError:
                context = None

        job = ACPJob(
            acp_client=self,
            id=data["id"],
            provider_address=data["providerAddress"],
            client_address=data["clientAddress"],
            evaluator_address=data["evaluatorAddress"],
            memos=memos,
            phase=data["phase"],
            price=data["price"],
            price_token_address=data["priceTokenAddress"],
            context=context,
        )
        logger.info(f"Received evaluate: {job}")
        self.on_evaluate(job)

    def _setup_socket_handlers(self) -> None:
        self.sio.on("roomJoined", self._on_room_joined)
        self.sio.on("onEvaluate", self._on_evaluate)
        self.sio.on("onNewTask", self._on_new_task)

    def _connect_socket(self) -> None:
        """Connect to the socket server with appropriate authentication."""
        headers_data = {
            "x-sdk-version": version("virtuals_acp"),
            "x-sdk-language": "python",
        }
        auth_data = {"walletAddress": self.agent_address}

        if self.on_evaluate != self._default_on_evaluate:
            auth_data["evaluatorAddress"] = self.agent_address

        try:
            self.sio.connect(
                self.acp_api_url,
                auth=auth_data,
                headers=headers_data,
                transports=["websocket"],
                retry=True,
            )

            def signal_handler(sig, frame):
                self.sio.disconnect()
                sys.exit(0)

            signal.signal(signal.SIGINT, signal_handler)
            signal.signal(signal.SIGTERM, signal_handler)

        except Exception as e:
            logger.warning(f"Failed to connect to socket server: {e}")

    def __del__(self):
        """Cleanup when the object is destroyed."""
        if hasattr(self, "sio") and self.sio is not None:
            self.sio.disconnect()

    @property
    def agent_address(self) -> str:
        return self._agent_wallet_address

    @property
    def signer_address(self) -> str:
        return self.signer_account.address

    def browse_agents(
        self,
        keyword: str,
        cluster: Optional[str] = None,
        sort_by: Optional[List[ACPAgentSort]] = None,
        top_k: Optional[int] = None,
        graduation_status: Optional[ACPGraduationStatus] = None,
        online_status: Optional[ACPOnlineStatus] = None,
    ) -> List[IACPAgent]:
        url = f"{self.acp_api_url}/agents/v3/search?search={keyword}"
        top_k = 5 if top_k is None else top_k

        if sort_by:
            url += f"&sortBy={','.join([s.value for s in sort_by])}"

        if top_k:
            url += f"&top_k={top_k}"

        if self.agent_address:
            url += f"&walletAddressesToExclude={self.agent_address}"

        if cluster:
            url += f"&cluster={cluster}"

        if graduation_status is not None:
            url += f"&graduationStatus={graduation_status.value}"

        if online_status is not None:
            url += f"&onlineStatus={online_status.value}"

        try:
            response = requests.get(url)
            response.raise_for_status()
            data = response.json()

            agents_data = data.get("data", [])
            agents = []
            for agent_data in agents_data:
                job_offerings = [
                    ACPJobOffering(
                        acp_client=self,
                        provider_address=agent_data["walletAddress"],
                        name=job["name"],
                        price=job["price"],
                        requirement_schema=job.get("requirement", None),
                    )
                    for job in agent_data.get("jobs", [])
                ]

                agents.append(
                    IACPAgent(
                        id=agent_data["id"],
                        name=agent_data.get("name"),
                        description=agent_data.get("description"),
                        wallet_address=Web3.to_checksum_address(
                            agent_data["walletAddress"]
                        ),
                        jobs=job_offerings,
                        twitter_handle=agent_data.get("twitterHandle"),
                        metrics=agent_data.get("metrics"),
                        processing_time=agent_data.get("processingTime", ""),
                    )
                )
            return agents
        except requests.exceptions.RequestException as e:
            raise ACPApiError(f"Failed to browse agents: {e}")
        except Exception as e:
            raise ACPError(f"An unexpected error occurred while browsing agents: {e}")

    def initiate_job(
        self,
        provider_address: str,
        service_requirement: Union[Dict[str, Any], str],
        fare_amount: FareAmountBase,
        evaluator_address: Optional[str] = None,
        expired_at: Optional[datetime] = None,
    ) -> int:
        if expired_at is None:
            expired_at = datetime.now(timezone.utc) + timedelta(days=1)

        eval_addr = (
            Web3.to_checksum_address(evaluator_address)
            if evaluator_address
            else self.agent_address
        )

        if provider_address == self.agent_address:
            raise Exception("You cannot initiate a job with yourself as the provider")

<<<<<<< HEAD
        job_id = None
        retry_count = 3
        retry_delay = 3

        user_op_hash = self.contract_manager.create_job(
            provider_address, eval_addr, expired_at
        )

        time.sleep(retry_delay)
        for attempt in range(retry_count):
            try:
                response = self.contract_manager.validate_transaction(user_op_hash)

                if response.get("status") == 200:
                    logs = response.get("receipts", [])[0].get("logs", [])
                    contract_logs = next(
                        (
                            log
                            for log in logs
                            if log.get("address", "").lower()
                            == self.contract_manager.config.contract_address.lower()
                        ),
                        None,
                    )

                    if not contract_logs:
                        raise Exception("Failed to get contract logs")
=======
        response = self.contract_manager.create_job(
            provider_address, eval_addr, expired_at
        )
>>>>>>> 06b94e24

        logs = response.get("receipts", [])[0].get("logs", [])
        contract_logs = next(
            (
                log
                for log in logs
                if log.get("address", "").lower()
                == self.contract_manager.config.contract_address.lower()
            ),
            None,
        )

<<<<<<< HEAD
            except Exception as e:
                if attempt == retry_count - 1:
                    logger.warning(f"Error in create_job function: {e}")
                if attempt < retry_count - 1:
                    time.sleep(retry_delay)
                else:
                    raise
=======
        if not contract_logs:
            raise Exception("Failed to get contract logs")
>>>>>>> 06b94e24

        job_id = int(Web3.to_int(hexstr=contract_logs.get("data")))

        self.contract_manager.set_budget_with_payment_token(
            job_id, fare_amount.amount, fare_amount.fare.contract_address
        )

        self.contract_manager.create_memo(
            job_id,
            (
                service_requirement
                if isinstance(service_requirement, str)
                else json.dumps(service_requirement)
            ),
            MemoType.MESSAGE,
            is_secured=True,
            next_phase=ACPJobPhase.NEGOTIATION,
        )

        return job_id

    def create_memo(self, job_id: int, content: str, next_phase: ACPJobPhase):
        return self.contract_manager.create_memo(
            job_id, content, MemoType.MESSAGE, False, next_phase
        )

    def create_payable_memo(
        self,
        job_id: int,
        content: str,
        amount: FareAmountBase,
        recipient: str,
        next_phase: ACPJobPhase,
        type: Literal["PAYABLE_REQUEST", "PAYABLE_TRANSFER_ESCROW"],
        expired_at: datetime,
    ):
        fee_amount = FareAmount(0, self.contract_manager.config.base_fare)

        return self.contract_manager.create_payable_memo(
            job_id,
            content,
            amount.amount,
            recipient,
            fee_amount.amount,
            FeeType.NO_FEE,
            next_phase,
            type,
            expired_at,
            amount.fare.contract_address,
        )

    def respond_to_job(
        self,
        job_id: int,
        memo_id: int,
        accept: bool,
        content: Optional[str],
        reason: Optional[str] = "",
    ) -> str:
        try:
            data = self.contract_manager.sign_memo(memo_id, accept, reason or "")
            tx_hash = data.get("receipts", [])[0].get("transactionHash")
            if not accept:
                return tx_hash

            logger.info(
                f"Responding to job {job_id} with memo {memo_id} and accept {accept} and reason {reason}"
            )
            self.contract_manager.create_memo(
                job_id,
                content or f"Job {job_id} accepted.{f' {reason}' or ''}",
                MemoType.MESSAGE,
                is_secured=False,
                next_phase=ACPJobPhase.TRANSACTION,
<<<<<<< HEAD
            )
            logger.info(
                f"Responded to job {job_id} with memo {memo_id} and accept {accept} and reason {reason}"
=======
>>>>>>> 06b94e24
            )
            return tx_hash
        except Exception as e:
            logger.warning(f"Error in respond_to_job_memo: {e}")
            raise

    def pay_job(
        self,
        job_id: int,
        memo_id: int,
        amount_base_unit: int,
        reason: Optional[str] = "",
    ) -> Dict[str, Any]:

        self.contract_manager.approve_allowance(amount_base_unit.amount)
        self.contract_manager.sign_memo(memo_id, True, reason or "")
        
        return self.contract_manager.create_memo(
            job_id,
            f"{reason if reason else f'Job {job_id} paid.'}",
            MemoType.MESSAGE,
            is_secured=False,
            next_phase=ACPJobPhase.EVALUATION,
        )

    def request_funds(
        self,
        job_id: int,
        transfer_fare_amount: FareAmountBase,
        recipient: str,
        fee_fare_amount: FareAmountBase,
        fee_type: FeeType,
        reason: GenericPayload[T],
        next_phase: ACPJobPhase,
        expired_at: datetime,
    ) -> str:
        recipient = Web3.to_checksum_address(recipient)

        data = self.contract_manager.create_payable_memo(
            job_id,
            json.dumps(reason.model_dump()),
            transfer_fare_amount.amount,
            recipient,
            fee_fare_amount.amount,
            fee_type,
            next_phase,
            MemoType.PAYABLE_REQUEST,
            expired_at,
        )

        tx_hash = data.get("receipts", [])[0].get("transactionHash")
        return tx_hash

    def respond_to_funds_request(
        self,
        memo_id: int,
        accept: bool,
<<<<<<< HEAD
        amount: Union[float, str],
=======
        amount: float,
>>>>>>> 06b94e24
        reason: Optional[str] = "",
    ) -> str:
        if not accept:
            data = self.contract_manager.sign_memo(memo_id, False, reason)
            tx_hash = data.get("receipts", [])[0].get("transactionHash")
            return tx_hash

        if amount > 0:
            self.contract_manager.approve_allowance(amount)

        data = self.contract_manager.sign_memo(memo_id, True, reason)
        tx_hash = data.get("receipts", [])[0].get("transactionHash")
        return tx_hash

    def transfer_funds(
        self,
        job_id: int,
        transfer_fare_amount: FareAmountBase,
        recipient: str,
        fee_fare_amount: FareAmountBase,
        fee_type: FeeType,
        reason: GenericPayload[T],
        next_phase: ACPJobPhase,
        expired_at: datetime,
    ) -> str:
        # Wrap ETH → WETH if transfer token is ETH
        if transfer_fare_amount.fare.contract_address == ETH_FARE.contract_address:
            self.acp_contract_client.wrap_eth(transfer_fare_amount.amount)
            transfer_fare_amount = FareBigInt(transfer_fare_amount.amount, WETH_FARE)

        # Fee token must match base fare
        if (
            fee_fare_amount.amount > 0
            and fee_fare_amount.fare.contract_address
            != self.acp_contract_client.config.base_fare.contract_address
        ):
            raise ACPError("Fee token address is not the same as the base fare")

        # Check if fee token differs from transfer token
        is_fee_token_different = (
            fee_fare_amount.fare.contract_address
            != transfer_fare_amount.fare.contract_address
        )

        if is_fee_token_different:
            self.acp_contract_client.approve_allowance(
                fee_fare_amount.amount,
                fee_fare_amount.fare.contract_address,
            )

        # Final amount depends on whether tokens match
        final_amount = (
            transfer_fare_amount
            if is_fee_token_different
            else transfer_fare_amount.add(fee_fare_amount)
        )

        # Approve final amount
        self.contract_manager.approve_allowance(
            final_amount.amount,
            transfer_fare_amount.fare.contract_address,
        )

        data = self.contract_manager.create_payable_memo(
            job_id,
            json.dumps(reason.model_dump()),
            transfer_fare_amount.amount,
            recipient,
            fee_fare_amount.amount,
            fee_type,
            next_phase,
            MemoType.PAYABLE_TRANSFER_ESCROW,
            expired_at,
            transfer_fare_amount.fare.contract_address,
        )
        tx_hash = data.get("receipts", [])[0].get("transactionHash")
        return tx_hash

    def send_message(
        self, job_id: int, message: GenericPayload[T], next_phase: ACPJobPhase
    ) -> str:
        data = self.contract_manager.create_memo(
            job_id,
            json.dumps(message.model_dump()),
            MemoType.MESSAGE,
            False,
            next_phase,
        )
        tx_hash = data.get("receipts", [])[0].get("transactionHash")
        return tx_hash

    def respond_to_funds_transfer(
        self, memo_id: int, accept: bool, reason: Optional[str] = ""
    ):
        data = self.contract_manager.sign_memo(memo_id, accept, reason)
        tx_hash = data.get("receipts", [])[0].get("transactionHash")
        return tx_hash

    def deliver_job(self, job_id: int, deliverable: IDeliverable) -> str:
        data = self.contract_manager.create_memo(
            job_id,
            deliverable.model_dump_json(),
            MemoType.OBJECT_URL,
            is_secured=True,
            next_phase=ACPJobPhase.COMPLETED,
        )
        tx_hash = data.get("receipts", [])[0].get("transactionHash")
        return tx_hash

    def sign_memo(self, memo_id: int, accept: bool, reason: Optional[str] = "") -> str:
        data = self.contract_manager.sign_memo(memo_id, accept, reason)
        tx_hash = data.get("receipts", [])[0].get("transactionHash")
        return tx_hash

    def get_active_jobs(self, page: int = 1, pageSize: int = 10) -> List["ACPJob"]:
        url = f"{self.acp_api_url}/jobs/active?pagination[page]={page}&pagination[pageSize]={pageSize}"
        headers = {"wallet-address": self.agent_address}

        try:
            response = requests.get(url, headers=headers)
            response.raise_for_status()
            data = response.json()

            jobs = []

            for job in data.get("data", []):
                memos = []
                for memo in job.get("memos", []):
<<<<<<< HEAD
                    memos.append(
                        ACPMemo(
                            id=memo.get("id"),
                            type=MemoType(int(memo.get("memoType"))),
                            content=memo.get("content"),
                            next_phase=ACPJobPhase(int(memo.get("nextPhase"))),
                            status=ACPMemoStatus(memo.get("status")),
                            signed_reason=memo.get("signedReason"),
                            expiry=(
                                datetime.fromtimestamp(int(memo["expiry"]))
                                if memo.get("expiry")
                                else None
                            ),
                            payable_details=memo.get("payableDetails"),
                        )
                    )
=======
                    memos.append(ACPMemo(
                        id=memo.get("id"),
                        type=MemoType(int(memo.get("memoType"))),
                        content=memo.get("content"),
                        next_phase=ACPJobPhase.from_value(memo.get("nextPhase")),
                        status=ACPMemoStatus(memo.get("status")),
                        signed_reason=memo.get("signedReason"),
                        expiry=datetime.fromtimestamp(int(memo["expiry"])) if memo.get("expiry") else None,
                        payable_details=memo.get("payableDetails")
                    ))
>>>>>>> 06b94e24

                context = job.get("context")
                if isinstance(context, str):
                    try:
                        context = json.loads(context)
                    except json.JSONDecodeError:
                        context = None

                jobs.append(
                    ACPJob(
                        acp_client=self,
                        id=job.get("id"),
                        provider_address=job.get("providerAddress"),
                        client_address=job.get("clientAddress"),
                        evaluator_address=job.get("evaluatorAddress"),
                        memos=memos,
                        phase=job.get("phase"),
                        price=job.get("price"),
                        context=context,
                    )
                )
            return jobs
        except Exception as e:
            raise ACPApiError(f"Failed to get active jobs: {e}")

    def get_completed_jobs(self, page: int = 1, pageSize: int = 10) -> List["ACPJob"]:
        url = f"{self.acp_api_url}/jobs/completed?pagination[page]={page}&pagination[pageSize]={pageSize}"
        headers = {"wallet-address": self.agent_address}

        try:
            response = requests.get(url, headers=headers)
            response.raise_for_status()
            data = response.json()
            jobs = []

            for job in data.get("data", []):
                memos = []
                for memo in job.get("memos", []):
<<<<<<< HEAD
                    memos.append(
                        ACPMemo(
                            id=memo.get("id"),
                            type=MemoType(int(memo.get("memoType"))),
                            content=memo.get("content"),
                            next_phase=ACPJobPhase(int(memo.get("nextPhase"))),
                            status=ACPMemoStatus(memo.get("status")),
                            signed_reason=memo.get("signedReason"),
                            expiry=(
                                datetime.fromtimestamp(int(memo["expiry"]))
                                if memo.get("expiry")
                                else None
                            ),
                            payable_details=memo.get("payableDetails"),
                        )
                    )
=======
                    memos.append(ACPMemo(
                        id=memo.get("id"),
                        type=MemoType(int(memo.get("memoType"))),
                        content=memo.get("content"),
                        next_phase=ACPJobPhase.from_value(memo.get("nextPhase")),
                        status=ACPMemoStatus(memo.get("status")),
                        signed_reason=memo.get("signedReason"),
                        expiry=datetime.fromtimestamp(int(memo["expiry"])) if memo.get("expiry") else None,
                        payable_details=memo.get("payableDetails")
                    ))
>>>>>>> 06b94e24

                context = job.get("context")
                if isinstance(context, str):
                    try:
                        context = json.loads(context)
                    except json.JSONDecodeError:
                        context = None

                jobs.append(
                    ACPJob(
                        acp_client=self,
                        id=job.get("id"),
                        provider_address=job.get("providerAddress"),
                        client_address=job.get("clientAddress"),
                        evaluator_address=job.get("evaluatorAddress"),
                        memos=memos,
                        phase=job.get("phase"),
                        price=job.get("price"),
                        context=context,
                    )
                )
            return jobs
        except Exception as e:
            raise ACPApiError(f"Failed to get completed jobs: {e}")

    def get_cancelled_jobs(self, page: int = 1, pageSize: int = 10) -> List["ACPJob"]:
        url = f"{self.acp_api_url}/jobs/cancelled?pagination[page]={page}&pagination[pageSize]={pageSize}"
        headers = {"wallet-address": self.agent_address}

        try:
            response = requests.get(url, headers=headers)
            response.raise_for_status()
            data = response.json()
            jobs = []

            for job in data.get("data", []):
                memos = []
                for memo in job.get("memos", []):
<<<<<<< HEAD
                    memos.append(
                        ACPMemo(
                            id=memo.get("id"),
                            type=MemoType(int(memo.get("memoType"))),
                            content=memo.get("content"),
                            next_phase=ACPJobPhase(int(memo.get("nextPhase"))),
                            status=ACPMemoStatus(memo.get("status")),
                            signed_reason=memo.get("signedReason"),
                            expiry=(
                                datetime.fromtimestamp(int(memo["expiry"]))
                                if memo.get("expiry")
                                else None
                            ),
                            payable_details=memo.get("payableDetails"),
                        )
                    )
=======
                    memos.append(ACPMemo(
                        id=memo.get("id"),
                        type=MemoType(int(memo.get("memoType"))),
                        content=memo.get("content"),
                        next_phase=ACPJobPhase.from_value(memo.get("nextPhase")),
                        status=ACPMemoStatus(memo.get("status")),
                        signed_reason=memo.get("signedReason"),
                        expiry=datetime.fromtimestamp(int(memo["expiry"])) if memo.get("expiry") else None,
                        payable_details=memo.get("payableDetails")
                    ))
>>>>>>> 06b94e24

                context = job.get("context")
                if isinstance(context, str):
                    try:
                        context = json.loads(context)
                    except json.JSONDecodeError:
                        context = None

                jobs.append(
                    ACPJob(
                        acp_client=self,
                        id=job.get("id"),
                        provider_address=job.get("providerAddress"),
                        client_address=job.get("clientAddress"),
                        evaluator_address=job.get("evaluatorAddress"),
                        memos=memos,
                        phase=job.get("phase"),
                        price=job.get("price"),
                        context=context,
                    )
                )
            return jobs
        except Exception as e:
            raise ACPApiError(f"Failed to get cancelled jobs: {e}")

    def get_job_by_onchain_id(self, onchain_job_id: int) -> "ACPJob":
        url = f"{self.acp_api_url}/jobs/{onchain_job_id}"
        headers = {"wallet-address": self.agent_address}

        try:
            response = requests.get(url, headers=headers)
            response.raise_for_status()
            data = response.json()

            if data.get("error"):
                raise ACPApiError(data["error"]["message"])

            memos = []
            for memo in data.get("data", {}).get("memos", []):
<<<<<<< HEAD
                memos.append(
                    ACPMemo(
                        id=memo.get("id"),
                        type=MemoType(int(memo.get("memoType"))),
                        content=memo.get("content"),
                        next_phase=ACPJobPhase(int(memo.get("nextPhase"))),
                        status=ACPMemoStatus(memo.get("status")),
                        signed_reason=memo.get("signedReason"),
                        expiry=(
                            datetime.fromtimestamp(int(memo["expiry"]))
                            if memo.get("expiry")
                            else None
                        ),
                        payable_details=memo.get("payableDetails"),
                    )
                )
=======
                memos.append(ACPMemo(
                    id=memo.get("id"),
                    type=MemoType(int(memo.get("memoType"))),
                    content=memo.get("content"),
                    next_phase=ACPJobPhase.from_value(memo.get("nextPhase")),
                    status=ACPMemoStatus(memo.get("status")),
                    signed_reason=memo.get("signedReason"),
                    expiry=datetime.fromtimestamp(int(memo["expiry"])) if memo.get("expiry") else None,
                    payable_details=memo.get("payableDetails")
                ))
>>>>>>> 06b94e24

            context = data.get("data", {}).get("context")
            if isinstance(context, str):
                try:
                    context = json.loads(context)
                except json.JSONDecodeError:
                    context = None

            return ACPJob(
                acp_client=self,
                id=data.get("data", {}).get("id"),
                provider_address=data.get("data", {}).get("providerAddress"),
                client_address=data.get("data", {}).get("clientAddress"),
                evaluator_address=data.get("data", {}).get("evaluatorAddress"),
                memos=memos,
                phase=data.get("data", {}).get("phase"),
                price=data.get("data", {}).get("price"),
                context=context,
            )
        except Exception as e:
            raise ACPApiError(f"Failed to get job by onchain ID: {e}")

    def get_memo_by_id(self, onchain_job_id: int, memo_id: int) -> "ACPMemo":
        url = f"{self.acp_api_url}/jobs/{onchain_job_id}/memos/{memo_id}"
        headers = {"wallet-address": self.agent_address}

        try:
            response = requests.get(url, headers=headers)
            response.raise_for_status()
            data = response.json()

            if data.get("error"):
                raise ACPApiError(data["error"]["message"])

            memo = data.get("data", {})

            return ACPMemo(
                id=memo.get("id"),
                type=MemoType(memo.get("memoType")),
                content=memo.get("content"),
                next_phase=ACPJobPhase.from_value(memo.get("nextPhase")),
                status=ACPMemoStatus(memo.get("status")),
                signed_reason=memo.get("signedReason"),
                expiry=(
                    datetime.fromtimestamp(int(memo["expiry"]))
                    if memo.get("expiry")
                    else None
                ),
                payable_details=memo.get("payableDetails"),
            )

        except Exception as e:
            raise ACPApiError(f"Failed to get memo by ID: {e}")

    def get_agent(self, wallet_address: str) -> Optional[IACPAgent]:
        url = f"{self.acp_api_url}/agents?filters[walletAddress]={wallet_address}"

        try:
            response = requests.get(url)
            response.raise_for_status()
            data = response.json()

            agents_data = data.get("data", [])
            if not agents_data:
                return None

            agent_data = agents_data[0]

            offerings = [
                ACPJobOffering(
                    acp_client=self,
                    provider_address=agent_data["walletAddress"],
                    name=offering["name"],
                    price=offering["price"],
                    price_usd=offering["priceUsd"],
                    requirement_schema=offering.get("requirementSchema", None),
                )
                for offering in agent_data.get("offerings", [])
            ]

            return IACPAgent(
                id=agent_data["id"],
                name=agent_data.get("name"),
                description=agent_data.get("description"),
                wallet_address=Web3.to_checksum_address(agent_data["walletAddress"]),
                offerings=offerings,
                twitter_handle=agent_data.get("twitterHandle"),
                metrics=agent_data.get("metrics"),
                processing_time=agent_data.get("processingTime", ""),
            )

        except requests.exceptions.RequestException as e:
            raise ACPApiError(f"Failed to get agent: {e}")
        except Exception as e:
            raise ACPError(f"An unexpected error occurred while getting agent: {e}")


# Rebuild the AcpJob model after VirtualsACP is defined
ACPJob.model_rebuild()
ACPMemo.model_rebuild()
ACPJobOffering.model_rebuild()<|MERGE_RESOLUTION|>--- conflicted
+++ resolved
@@ -105,32 +105,6 @@
     def handle_new_task(self, data) -> None:
         memo_to_sign_id = data.get("memoToSign")
 
-<<<<<<< HEAD
-        memos = [
-            ACPMemo(
-                acp_client=self,
-                id=memo.get("id"),
-                type=MemoType(int(memo.get("memoType"))),
-                content=memo.get("content"),
-                next_phase=ACPJobPhase(int(memo.get("nextPhase"))),
-                status=ACPMemoStatus(memo.get("status")),
-                signed_reason=memo.get("signedReason"),
-                expiry=(
-                    datetime.fromtimestamp(int(memo["expiry"]))
-                    if memo.get("expiry")
-                    else None
-                ),
-                payable_details=memo.get("payableDetails"),
-            )
-            for memo in data["memos"]
-        ]
-
-        memo_to_sign = (
-            next((m for m in memos if int(m.id) == int(memo_to_sign_id)), None)
-            if memo_to_sign_id is not None
-            else None
-        )
-=======
         memos = [ACPMemo(
             acp_client=self,
             id=memo.get("id"),
@@ -143,11 +117,11 @@
             payable_details=memo.get("payableDetails")
         ) for memo in data["memos"]]
 
-        memo_to_sign = next(
-            (m for m in memos if int(m.id) == int(memo_to_sign_id)),
-            None
-        ) if memo_to_sign_id is not None else None
->>>>>>> 06b94e24
+        memo_to_sign = (
+            next((m for m in memos if int(m.id) == int(memo_to_sign_id)), None)
+            if memo_to_sign_id is not None
+            else None
+        )
 
         context = data["context"]
         if isinstance(context, str):
@@ -173,26 +147,6 @@
             self.on_new_task(job, memo_to_sign)
 
     def handle_evaluate(self, data) -> None:
-<<<<<<< HEAD
-        memos = [
-            ACPMemo(
-                acp_client=self,
-                id=memo.get("id"),
-                type=MemoType(int(memo.get("memoType"))),
-                content=memo.get("content"),
-                next_phase=ACPJobPhase(int(memo.get("nextPhase"))),
-                status=ACPMemoStatus(memo.get("status")),
-                signed_reason=memo.get("signedReason"),
-                expiry=(
-                    datetime.fromtimestamp(int(memo["expiry"]))
-                    if memo.get("expiry")
-                    else None
-                ),
-                payable_details=memo.get("payableDetails"),
-            )
-            for memo in data["memos"]
-        ]
-=======
         memos = [ACPMemo(
             acp_client=self,
             id=memo.get("id"),
@@ -204,7 +158,6 @@
             expiry=datetime.fromtimestamp(int(memo["expiry"])) if memo.get("expiry") else None,
             payable_details=memo.get("payableDetails")
         ) for memo in data["memos"]]
->>>>>>> 06b94e24
 
         context = data["context"]
         if isinstance(context, str):
@@ -365,39 +318,9 @@
         if provider_address == self.agent_address:
             raise Exception("You cannot initiate a job with yourself as the provider")
 
-<<<<<<< HEAD
-        job_id = None
-        retry_count = 3
-        retry_delay = 3
-
-        user_op_hash = self.contract_manager.create_job(
-            provider_address, eval_addr, expired_at
-        )
-
-        time.sleep(retry_delay)
-        for attempt in range(retry_count):
-            try:
-                response = self.contract_manager.validate_transaction(user_op_hash)
-
-                if response.get("status") == 200:
-                    logs = response.get("receipts", [])[0].get("logs", [])
-                    contract_logs = next(
-                        (
-                            log
-                            for log in logs
-                            if log.get("address", "").lower()
-                            == self.contract_manager.config.contract_address.lower()
-                        ),
-                        None,
-                    )
-
-                    if not contract_logs:
-                        raise Exception("Failed to get contract logs")
-=======
         response = self.contract_manager.create_job(
             provider_address, eval_addr, expired_at
         )
->>>>>>> 06b94e24
 
         logs = response.get("receipts", [])[0].get("logs", [])
         contract_logs = next(
@@ -410,18 +333,8 @@
             None,
         )
 
-<<<<<<< HEAD
-            except Exception as e:
-                if attempt == retry_count - 1:
-                    logger.warning(f"Error in create_job function: {e}")
-                if attempt < retry_count - 1:
-                    time.sleep(retry_delay)
-                else:
-                    raise
-=======
         if not contract_logs:
             raise Exception("Failed to get contract logs")
->>>>>>> 06b94e24
 
         job_id = int(Web3.to_int(hexstr=contract_logs.get("data")))
 
@@ -496,12 +409,6 @@
                 MemoType.MESSAGE,
                 is_secured=False,
                 next_phase=ACPJobPhase.TRANSACTION,
-<<<<<<< HEAD
-            )
-            logger.info(
-                f"Responded to job {job_id} with memo {memo_id} and accept {accept} and reason {reason}"
-=======
->>>>>>> 06b94e24
             )
             return tx_hash
         except Exception as e:
@@ -559,11 +466,7 @@
         self,
         memo_id: int,
         accept: bool,
-<<<<<<< HEAD
-        amount: Union[float, str],
-=======
         amount: float,
->>>>>>> 06b94e24
         reason: Optional[str] = "",
     ) -> str:
         if not accept:
@@ -692,24 +595,6 @@
             for job in data.get("data", []):
                 memos = []
                 for memo in job.get("memos", []):
-<<<<<<< HEAD
-                    memos.append(
-                        ACPMemo(
-                            id=memo.get("id"),
-                            type=MemoType(int(memo.get("memoType"))),
-                            content=memo.get("content"),
-                            next_phase=ACPJobPhase(int(memo.get("nextPhase"))),
-                            status=ACPMemoStatus(memo.get("status")),
-                            signed_reason=memo.get("signedReason"),
-                            expiry=(
-                                datetime.fromtimestamp(int(memo["expiry"]))
-                                if memo.get("expiry")
-                                else None
-                            ),
-                            payable_details=memo.get("payableDetails"),
-                        )
-                    )
-=======
                     memos.append(ACPMemo(
                         id=memo.get("id"),
                         type=MemoType(int(memo.get("memoType"))),
@@ -720,7 +605,6 @@
                         expiry=datetime.fromtimestamp(int(memo["expiry"])) if memo.get("expiry") else None,
                         payable_details=memo.get("payableDetails")
                     ))
->>>>>>> 06b94e24
 
                 context = job.get("context")
                 if isinstance(context, str):
@@ -759,24 +643,6 @@
             for job in data.get("data", []):
                 memos = []
                 for memo in job.get("memos", []):
-<<<<<<< HEAD
-                    memos.append(
-                        ACPMemo(
-                            id=memo.get("id"),
-                            type=MemoType(int(memo.get("memoType"))),
-                            content=memo.get("content"),
-                            next_phase=ACPJobPhase(int(memo.get("nextPhase"))),
-                            status=ACPMemoStatus(memo.get("status")),
-                            signed_reason=memo.get("signedReason"),
-                            expiry=(
-                                datetime.fromtimestamp(int(memo["expiry"]))
-                                if memo.get("expiry")
-                                else None
-                            ),
-                            payable_details=memo.get("payableDetails"),
-                        )
-                    )
-=======
                     memos.append(ACPMemo(
                         id=memo.get("id"),
                         type=MemoType(int(memo.get("memoType"))),
@@ -787,7 +653,6 @@
                         expiry=datetime.fromtimestamp(int(memo["expiry"])) if memo.get("expiry") else None,
                         payable_details=memo.get("payableDetails")
                     ))
->>>>>>> 06b94e24
 
                 context = job.get("context")
                 if isinstance(context, str):
@@ -826,24 +691,6 @@
             for job in data.get("data", []):
                 memos = []
                 for memo in job.get("memos", []):
-<<<<<<< HEAD
-                    memos.append(
-                        ACPMemo(
-                            id=memo.get("id"),
-                            type=MemoType(int(memo.get("memoType"))),
-                            content=memo.get("content"),
-                            next_phase=ACPJobPhase(int(memo.get("nextPhase"))),
-                            status=ACPMemoStatus(memo.get("status")),
-                            signed_reason=memo.get("signedReason"),
-                            expiry=(
-                                datetime.fromtimestamp(int(memo["expiry"]))
-                                if memo.get("expiry")
-                                else None
-                            ),
-                            payable_details=memo.get("payableDetails"),
-                        )
-                    )
-=======
                     memos.append(ACPMemo(
                         id=memo.get("id"),
                         type=MemoType(int(memo.get("memoType"))),
@@ -854,7 +701,6 @@
                         expiry=datetime.fromtimestamp(int(memo["expiry"])) if memo.get("expiry") else None,
                         payable_details=memo.get("payableDetails")
                     ))
->>>>>>> 06b94e24
 
                 context = job.get("context")
                 if isinstance(context, str):
@@ -894,24 +740,6 @@
 
             memos = []
             for memo in data.get("data", {}).get("memos", []):
-<<<<<<< HEAD
-                memos.append(
-                    ACPMemo(
-                        id=memo.get("id"),
-                        type=MemoType(int(memo.get("memoType"))),
-                        content=memo.get("content"),
-                        next_phase=ACPJobPhase(int(memo.get("nextPhase"))),
-                        status=ACPMemoStatus(memo.get("status")),
-                        signed_reason=memo.get("signedReason"),
-                        expiry=(
-                            datetime.fromtimestamp(int(memo["expiry"]))
-                            if memo.get("expiry")
-                            else None
-                        ),
-                        payable_details=memo.get("payableDetails"),
-                    )
-                )
-=======
                 memos.append(ACPMemo(
                     id=memo.get("id"),
                     type=MemoType(int(memo.get("memoType"))),
@@ -922,7 +750,6 @@
                     expiry=datetime.fromtimestamp(int(memo["expiry"])) if memo.get("expiry") else None,
                     payable_details=memo.get("payableDetails")
                 ))
->>>>>>> 06b94e24
 
             context = data.get("data", {}).get("context")
             if isinstance(context, str):
