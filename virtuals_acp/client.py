--- conflicted
+++ resolved
@@ -115,13 +115,12 @@
     def handle_new_task(self, data) -> None:
         memo_to_sign_id = data.get("memoToSign")
 
-<<<<<<< HEAD
         memos = [
             ACPMemo(
                 id=memo.get("id"),
                 type=MemoType(int(memo.get("memoType"))),
                 content=memo.get("content"),
-                next_phase=ACPJobPhase(int(memo.get("nextPhase"))),
+                next_phase=ACPJobPhase.from_value(memo.get("nextPhase")),
                 status=ACPMemoStatus(memo.get("status")),
                 signed_reason=memo.get("signedReason"),
                 expiry=(
@@ -138,22 +137,6 @@
             if memo_to_sign_id is not None
             else None
         )
-=======
-        memos = [ACPMemo(
-            id=memo.get("id"),
-            type=MemoType(memo.get("memoType")),
-            content=memo.get("content"),
-            next_phase=ACPJobPhase.from_value(memo.get("nextPhase")),
-            status=ACPMemoStatus(memo.get("status")),
-            signed_reason=memo.get("signedReason"),
-            expiry=datetime.fromtimestamp(int(memo["expiry"])) if memo.get("expiry") else None
-        ) for memo in data["memos"]]
-
-        memo_to_sign = next(
-            (m for m in memos if int(m.id) == int(memo_to_sign_id)),
-            None
-        ) if memo_to_sign_id is not None else None
->>>>>>> e31cc446
 
         context = data["context"]
         if isinstance(context, str):
@@ -178,13 +161,12 @@
             self.on_new_task(job, memo_to_sign)
 
     def handle_evaluate(self, data) -> None:
-<<<<<<< HEAD
         memos = [
             ACPMemo(
                 id=memo.get("id"),
                 type=MemoType(int(memo.get("memoType"))),
                 content=memo.get("content"),
-                next_phase=ACPJobPhase(int(memo.get("nextPhase"))),
+                next_phase=ACPJobPhase.from_value(memo.get("nextPhase")),
                 status=ACPMemoStatus(memo.get("status")),
                 signed_reason=memo.get("signedReason"),
                 expiry=(
@@ -195,17 +177,6 @@
             )
             for memo in data["memos"]
         ]
-=======
-        memos = [ACPMemo(
-            id=memo.get("id"),
-            type=MemoType(memo.get("memoType")),
-            content=memo.get("content"),
-            next_phase=ACPJobPhase.from_value(memo.get("nextPhase")),
-            status=ACPMemoStatus(memo.get("status")),
-            signed_reason=memo.get("signedReason"),
-            expiry=datetime.fromtimestamp(int(memo["expiry"])) if memo.get("expiry") else None
-        ) for memo in data["memos"]]
->>>>>>> e31cc446
 
         context = data["context"]
         if isinstance(context, str):
@@ -635,13 +606,12 @@
             for job in data.get("data", []):
                 memos = []
                 for memo in job.get("memos", []):
-<<<<<<< HEAD
                     memos.append(
                         ACPMemo(
                             id=memo.get("id"),
                             type=MemoType(int(memo.get("memoType"))),
                             content=memo.get("content"),
-                            next_phase=ACPJobPhase(int(memo.get("nextPhase"))),
+                            next_phase=ACPJobPhase.from_value(memo.get("nextPhase")),
                             status=ACPMemoStatus(memo.get("status")),
                             signed_reason=memo.get("signedReason"),
                             expiry=(
@@ -651,17 +621,6 @@
                             ),
                         )
                     )
-=======
-                    memos.append(ACPMemo(
-                        id=memo.get("id"),
-                        type=MemoType(memo.get("memoType")),
-                        content=memo.get("content"),
-                        next_phase=ACPJobPhase.from_value(memo.get("nextPhase")),
-                        status=ACPMemoStatus(memo.get("status")),
-                        signed_reason=memo.get("signedReason"),
-                        expiry=datetime.fromtimestamp(int(memo["expiry"])) if memo.get("expiry") else None
-                    ))
->>>>>>> e31cc446
 
                 context = job.get("context")
                 if isinstance(context, str):
@@ -700,13 +659,12 @@
             for job in data.get("data", []):
                 memos = []
                 for memo in job.get("memos", []):
-<<<<<<< HEAD
                     memos.append(
                         ACPMemo(
                             id=memo.get("id"),
                             type=MemoType(int(memo.get("memoType"))),
                             content=memo.get("content"),
-                            next_phase=ACPJobPhase(int(memo.get("nextPhase"))),
+                            next_phase=ACPJobPhase.from_value(memo.get("nextPhase")),
                             status=ACPMemoStatus(memo.get("status")),
                             signed_reason=memo.get("signedReason"),
                             expiry=(
@@ -716,17 +674,6 @@
                             ),
                         )
                     )
-=======
-                    memos.append(ACPMemo(
-                        id=memo.get("id"),
-                        type=MemoType(memo.get("memoType")),
-                        content=memo.get("content"),
-                        next_phase=ACPJobPhase.from_value(memo.get("nextPhase")),
-                        status=ACPMemoStatus(memo.get("status")),
-                        signed_reason=memo.get("signedReason"),
-                        expiry=datetime.fromtimestamp(int(memo["expiry"])) if memo.get("expiry") else None
-                    ))
->>>>>>> e31cc446
 
                 context = job.get("context")
                 if isinstance(context, str):
@@ -765,13 +712,12 @@
             for job in data.get("data", []):
                 memos = []
                 for memo in job.get("memos", []):
-<<<<<<< HEAD
                     memos.append(
                         ACPMemo(
                             id=memo.get("id"),
                             type=MemoType(int(memo.get("memoType"))),
                             content=memo.get("content"),
-                            next_phase=ACPJobPhase(int(memo.get("nextPhase"))),
+                            next_phase=ACPJobPhase.from_value(memo.get("nextPhase")),
                             status=ACPMemoStatus(memo.get("status")),
                             signed_reason=memo.get("signedReason"),
                             expiry=(
@@ -781,17 +727,6 @@
                             ),
                         )
                     )
-=======
-                    memos.append(ACPMemo(
-                        id=memo.get("id"),
-                        type=MemoType(memo.get("memoType")),
-                        content=memo.get("content"),
-                        next_phase=ACPJobPhase.from_value(memo.get("nextPhase")),
-                        status=ACPMemoStatus(memo.get("status")),
-                        signed_reason=memo.get("signedReason"),
-                        expiry=datetime.fromtimestamp(int(memo["expiry"])) if memo.get("expiry") else None
-                    ))
->>>>>>> e31cc446
 
                 context = job.get("context")
                 if isinstance(context, str):
@@ -831,13 +766,12 @@
 
             memos = []
             for memo in data.get("data", {}).get("memos", []):
-<<<<<<< HEAD
                 memos.append(
                     ACPMemo(
                         id=memo.get("id"),
                         type=MemoType(int(memo.get("memoType"))),
                         content=memo.get("content"),
-                        next_phase=ACPJobPhase(int(memo.get("nextPhase"))),
+                        next_phase=ACPJobPhase.from_value(memo.get("nextPhase")),
                         status=ACPMemoStatus(memo.get("status")),
                         signed_reason=memo.get("signedReason"),
                         expiry=(
@@ -847,17 +781,6 @@
                         ),
                     )
                 )
-=======
-                memos.append(ACPMemo(
-                    id=memo.get("id"),
-                    type=MemoType(memo.get("memoType")),
-                    content=memo.get("content"),
-                    next_phase=ACPJobPhase.from_value(memo.get("nextPhase")),
-                    status=ACPMemoStatus(memo.get("status")),
-                    signed_reason=memo.get("signedReason"),
-                    expiry=datetime.fromtimestamp(int(memo["expiry"])) if memo.get("expiry") else None
-                ))
->>>>>>> e31cc446
 
             context = data.get("data", {}).get("context")
             if isinstance(context, str):
