--- conflicted
+++ resolved
@@ -309,41 +309,6 @@
             provider_address, eval_addr, expired_at
         )
 
-<<<<<<< HEAD
-        time.sleep(retry_delay)
-        for attempt in range(retry_count):
-            try:
-                response = self.contract_manager.validate_transaction(user_op_hash)
-
-                if response.get("status") == 200:
-                    logs = response.get("receipts", [])[0].get("logs", [])
-                    contract_logs = next(
-                        (
-                            log
-                            for log in logs
-                            if log.get("address", "").lower()
-                            == self.contract_manager.config.contract_address.lower()
-                        ),
-                        None,
-                    )
-
-                    if not contract_logs:
-                        raise Exception("Failed to get contract logs")
-
-                    try:
-                        job_id = int(Web3.to_int(hexstr=contract_logs.get("data")))
-                        break
-                    except (ValueError, TypeError, AttributeError):
-                        raise Exception("Failed to parse job ID from contract logs")
-
-            except Exception as e:
-                if (attempt == retry_count - 1):
-                    logger.warning(f"Error in create_job function: {e}")
-                if attempt < retry_count - 1:
-                    time.sleep(retry_delay)
-                else:
-                    raise
-=======
         logs = response.get("receipts", [])[0].get("logs", [])
         contract_logs = next(
             (
@@ -357,7 +322,6 @@
 
         if not contract_logs:
             raise Exception("Failed to get contract logs")
->>>>>>> 3d521b94
 
         job_id = int(Web3.to_int(hexstr=contract_logs.get("data")))
 
@@ -447,13 +411,8 @@
         self,
         job_id: int,
         memo_id: int,
-<<<<<<< HEAD
         amount_base_unit: int,
         reason: Optional[str] = ""
-=======
-        amount: float,
-        reason: Optional[str] = "",
->>>>>>> 3d521b94
     ) -> Dict[str, Any]:
 
         self.contract_manager.approve_allowance(amount_base_unit.amount)
@@ -470,15 +429,9 @@
     def request_funds(
         self,
         job_id: int,
-<<<<<<< HEAD
         transfer_fare_amount: FareAmountBase,
         recipient: str,
         fee_fare_amount: FareAmountBase,
-=======
-        amount: float,
-        receiver_address: str,
-        fee_amount: float,
->>>>>>> 3d521b94
         fee_type: FeeType,
         reason: GenericPayload[T],
         next_phase: ACPJobPhase,
@@ -523,15 +476,9 @@
     def transfer_funds(
         self,
         job_id: int,
-<<<<<<< HEAD
         transfer_fare_amount: FareAmountBase,
         recipient: str,
         fee_fare_amount: FareAmountBase,
-=======
-        amount: float,
-        receiver_address: str,
-        fee_amount: float,
->>>>>>> 3d521b94
         fee_type: FeeType,
         reason: GenericPayload[T],
         next_phase: ACPJobPhase,
@@ -628,11 +575,7 @@
             is_secured=True,
             next_phase=ACPJobPhase.COMPLETED,
         )
-<<<<<<< HEAD
         tx_hash = data.get('receipts', [])[0].get('transactionHash')
-=======
-        tx_hash = data.get("receipts", [])[0].get("transactionHash")
->>>>>>> 3d521b94
         return tx_hash
 
     def sign_memo(
