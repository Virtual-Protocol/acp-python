--- conflicted
+++ resolved
@@ -157,7 +157,6 @@
 
         # Concatenate hex values (equivalent to concatHex in viem)
         # Concatenate hex values by removing 0x prefix from subsequent values
-<<<<<<< HEAD
         self.permissions_context = (
             permissions_context_version
             + is_global_validation  # Remove 0x prefix
@@ -167,13 +166,6 @@
             self.permissions_context = "0x" + self.permissions_context
 
         return
-=======
-        return (
-            permissions_context_version
-            + is_global_validation  # Remove 0x prefix
-            + to_hex(entity_id)[2:].zfill(8)  # Remove 0x prefix and pad to 8 chars
-        )
->>>>>>> 06b94e24
 
     def get_random_nonce(self, bits=152):
         bytes_length = bits // 8
@@ -189,7 +181,6 @@
         if not self.permissions_context:
             raise ValueError("Must create session first")
 
-<<<<<<< HEAD
         # call createAccount -- return the same account address -
         if capabilities is None:
             capabilities = {
@@ -197,35 +188,18 @@
                 "paymasterService": {"policyId": BASE_SEPOLIA_CONFIG.alchemy_policy_id},
                 "nonceOverride": {"nonceKey": self.get_random_nonce()},
             }
-=======
-        final_capabilities = {
-            "permissions": {"context": self.permissions_context},
-            "paymasterService": {"policyId": BASE_SEPOLIA_CONFIG.alchemy_policy_id},
-            "nonceOverride": {"nonceKey": self.get_random_nonce()},
-        }
-
-        if capabilities:
-            final_capabilities.update(capabilities)
->>>>>>> 06b94e24
 
         params = {
             "from": self.account_address,
             "chainId": to_hex(self.chain_id),
             "calls": calls,
-<<<<<<< HEAD
             "capabilities": capabilities,
-=======
-            "capabilities": final_capabilities,
->>>>>>> 06b94e24
         }
 
         return self.rpc_client.wallet_prepare_calls(params)
 
-<<<<<<< HEAD
         return result
 
-=======
->>>>>>> 06b94e24
     def send_prepared_calls(
         self, prepare_calls_result: Dict[str, Any]
     ) -> Dict[str, Any]:
@@ -297,21 +271,7 @@
             except Exception as e:
                 retries -= 1
 
-<<<<<<< HEAD
-    def execute_calls(
-        self, calls: List[Dict[str, str]], capabilities: Optional[Dict[str, Any]] = None
-    ) -> Dict[str, Any]:
-        prepare_result = self.prepare_calls(calls, capabilities)
-        return self.send_prepared_calls(prepare_result)
-
-    def get_user_operation_hash(self, send_result: Dict[str, Any]) -> str:
-        return send_result["preparedCallIds"][0]
-
-    def get_calls_status(self, prepared_call_id: str) -> Dict[str, Any]:
-        return self.rpc_client.wallet_get_calls_status(prepared_call_id)
-=======
                 if retries == 0:
                     raise Exception(e)
 
-            time.sleep(0.1 * (MAX_RETRIES - retries))
->>>>>>> 06b94e24
+            time.sleep(0.1 * (MAX_RETRIES - retries))