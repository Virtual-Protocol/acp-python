from datetime import datetime
from typing import TYPE_CHECKING, Optional, Type, Dict, List, Any

from pydantic import BaseModel, ConfigDict

from virtuals_acp.models import (
    ACPJobPhase,
    MemoType,
    PayloadType,
    GenericPayload,
    T,
    ACPMemoStatus,
)
from virtuals_acp.utils import try_parse_json_model, try_validate_model

if TYPE_CHECKING:
    from virtuals_acp.client import VirtualsACP


class ACPMemo(BaseModel):
    acp_client: "VirtualsACP"
    id: int
    type: MemoType
    content: str
    next_phase: Optional[ACPJobPhase] = None
    status: ACPMemoStatus
    signed_reason: Optional[str] = None
    expiry: Optional[datetime] = None
    payable_details: Optional[Dict[str, Any]] = None

    structured_content: Optional[Dict[str, Any]] = None

    model_config = ConfigDict(arbitrary_types_allowed=True)

<<<<<<< HEAD
    def model_post_init(self, _):
        self.structured_content = try_parse_json_model(self.content, GenericPayload[Dict])
=======
    def __init__(self, **data):
        super().__init__(**data)
        self.structured_content = try_parse_json_model(
            self.content, GenericPayload[Dict]
        )
>>>>>>> ecc01028

        if self.payable_details:
            self.payable_details["amount"] = int(self.payable_details["amount"])
            self.payable_details["feeAmount"] = int(self.payable_details["feeAmount"])

        self.structured_content = try_parse_json_model(
            self.content, GenericPayload[Dict]
        )

    def __str__(self):
        return f"AcpMemo({self.model_dump(exclude={'payable_details'})})"

    @property
    def payload_type(self) -> Optional[PayloadType]:
        if self.structured_content is not None:
            return self.structured_content.type

    def get_data_as(self, model: Type[T]) -> Optional[T | List[T]]:
        if self.structured_content is None:
            return None

        data = self.structured_content.data
        if isinstance(data, list):
            validated = [try_validate_model(i, model) for i in data]
            return validated[0] if len(validated) == 1 else validated
        else:
            return try_validate_model(data, model)
    
    def create(self, job_id: int, is_secured: bool = True):
        return self.acp_client.contract_manager.create_memo(
            job_id,
            self.content,
            self.type,
            is_secured,
            self.next_phase
        )

    def sign(self, approved: bool, reason: str | None = None):
        return self.acp_client.contract_manager.sign_memo(
            self.id,
            approved,
            reason
        )<|MERGE_RESOLUTION|>--- conflicted
+++ resolved
@@ -32,16 +32,8 @@
 
     model_config = ConfigDict(arbitrary_types_allowed=True)
 
-<<<<<<< HEAD
     def model_post_init(self, _):
         self.structured_content = try_parse_json_model(self.content, GenericPayload[Dict])
-=======
-    def __init__(self, **data):
-        super().__init__(**data)
-        self.structured_content = try_parse_json_model(
-            self.content, GenericPayload[Dict]
-        )
->>>>>>> ecc01028
 
         if self.payable_details:
             self.payable_details["amount"] = int(self.payable_details["amount"])
