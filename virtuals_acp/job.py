--- conflicted
+++ resolved
@@ -69,7 +69,6 @@
             return None
 
         content_obj = try_parse_json_model(memo.content, NegotiationPayload)
-<<<<<<< HEAD
         if content_obj:
             self._requirement = content_obj.service_requirement or content_obj.requirement
             self._name = content_obj.service_name or content_obj.name
@@ -96,41 +95,6 @@
             f"  context={self.context}\n"
             f")"
         )
-=======
-
-        if not content_obj:
-            return None
-
-        if content_obj.service_requirement:
-            return content_obj.service_requirement
-
-        return content_obj
-
-    @property
-    def service_name(self) -> Optional[str]:
-        """Get the service name from the negotiation memo"""
-        memo = next(
-            (
-                m
-                for m in self.memos
-                if ACPJobPhase(m.next_phase) == ACPJobPhase.NEGOTIATION
-            ),
-            None,
-        )
-
-        if not memo:
-            return None
-
-        if not memo.content:
-            return None
-
-        content_obj = try_parse_json_model(memo.content, NegotiationPayload)
-
-        if not content_obj:
-            return memo.content
-
-        return content_obj.name
->>>>>>> ecc01028
 
     @property
     def deliverable(self) -> Optional[str]:
@@ -643,14 +607,10 @@
             )
 
     def confirm_job_closure(
-<<<<<<< HEAD
         self,
         memo_id: int,
         accept: bool,
         reason: Optional[str] = None
-=======
-        self, memo_id: int, accept: bool, reason: Optional[str] = None
->>>>>>> ecc01028
     ):
         memo = self._get_memo_by_id(memo_id)
         if memo is None:
