--- conflicted
+++ resolved
@@ -47,19 +47,11 @@
 
     model_config = ConfigDict(arbitrary_types_allowed=True)
 
-<<<<<<< HEAD
-    _base_fare: Fare
-    _name: Optional[str] = None
-    _requirement: Optional[Union[str, Dict[str, Any]]] = None
-    _price_type: PriceType
-    _price_value: float
-=======
     _base_fare: Optional[Fare] = PrivateAttr(default=None)
     _name: Optional[str] = PrivateAttr(default=None)
     _requirement: Optional[Union[str, Dict[str, Any]]] = PrivateAttr(default=None)
     _price_type: PriceType = PrivateAttr(default=PriceType.FIXED)
     _price_value: float = PrivateAttr(default=0.0)
->>>>>>> 629975bb
 
     def model_post_init(self, __context: Any) -> None:
         if self.acp_client:
