from datetime import datetime, timezone, timedelta
<<<<<<< HEAD
import time
from typing import TYPE_CHECKING, List, Optional, Dict, Any, Union
=======
from typing import TYPE_CHECKING, List, Optional, Dict, Any, Union, Literal
>>>>>>> 7b6807b7

from pydantic import BaseModel, Field, ConfigDict

from virtuals_acp.account import ACPAccount
from virtuals_acp.memo import ACPMemo
<<<<<<< HEAD
from virtuals_acp.models import (NegotiationPayload, ACPMemoStatus, OperationPayload, X402PayableRequest, X402PayableRequirements)
=======
from virtuals_acp.models import (RequestPayload, ACPMemoStatus, PriceType)
>>>>>>> 7b6807b7
from virtuals_acp.utils import try_parse_json_model, prepare_payload, get_txn_hash_from_response
from virtuals_acp.models import (
    ACPJobPhase,
    MemoType,
    IACPAgent,
    DeliverablePayload,
    FeeType
)
from virtuals_acp.fare import Fare, FareAmountBase, FareAmount

if TYPE_CHECKING:
    from virtuals_acp.client import VirtualsACP


class ACPJob(BaseModel):
    acp_client: "VirtualsACP"
    id: int
    provider_address: str
    client_address: str
    evaluator_address: str
    contract_address: Optional[str] = None
    price: float
    price_token_address: Optional[str] = None
    memos: List[ACPMemo] = Field(default_factory=list)
    phase: ACPJobPhase
    context: Dict[str, Any] | None

    model_config = ConfigDict(arbitrary_types_allowed=True)

    _base_fare: Fare
    _name: str
    _requirement: Union[str, Dict[str, Any]]
    _price_type: PriceType
    _price_value: float

    def model_post_init(self, __context: Any) -> None:
        if self.acp_client:
            self._base_fare = self.acp_client.config.base_fare

        memo = next(
            (
                m
                for m in self.memos
                if ACPJobPhase(m.next_phase) == ACPJobPhase.NEGOTIATION
            ),
            None,
        )

        if not memo:
            return None

        if not memo.content:
            return None

        content_obj = try_parse_json_model(memo.content, RequestPayload)

        if not content_obj:
            return None

        self._requirement = (
            content_obj.service_requirement or content_obj.requirement
        )
        self._name = content_obj.service_name or content_obj.name
        self._price_type = content_obj.price_type or PriceType.FIXED
        self._price_value = content_obj.price_value or self.price

    @property
    def requirement(self) -> Union[str, Dict[str, Any]]:
        return self._requirement

    @property
    def name(self) -> str:
        return self._name

    @property
    def price_type(self) -> PriceType:
        return self._price_type

    @property
    def price_value(self) -> float:
        return self._price_value

    def __str__(self):
        return (
            f"AcpJob(\n"
            f"  id={self.id},\n"
            f"  provider_address='{self.provider_address}',\n"
            f"  client_address='{self.client_address}',\n"
            f"  evaluator_address='{self.evaluator_address}',\n"
            f"  contract_address='{self.contract_address}',\n"
            f"  price={self.price},\n"
            f"  price_token_address='{self.price_token_address}',\n"
            f"  memos=[{', '.join(str(memo) for memo in self.memos)}],\n"
            f"  phase={self.phase}\n"
            f"  context={self.context}\n"
            f")"
        )

    @property
    def acp_contract_client(self):
        if not self.contract_address:
            return self.acp_client.contract_client
        return self.acp_client.contract_client_by_address(self.contract_address)

    @property
    def config(self):
        return self.acp_contract_client.config

    @property
    def base_fare(self) -> Fare:
        return self.acp_contract_client.config.base_fare

    @property
    def account(self) -> Optional[ACPAccount]:
        return self.acp_client.get_account_by_job_id(self.id, self.acp_contract_client)

    @property
    def deliverable(self) -> Optional[str]:
        """Get the deliverable from the completed memo"""
        memo = next(
            (
                m
                for m in self.memos
                if ACPJobPhase(m.next_phase) == ACPJobPhase.COMPLETED
            ),
            None,
        )
        return memo.content if memo else None

    @property
    def rejection_reason(self) -> Optional[str]:
        """Get the rejection reason from the rejected memo"""
        request_memo = next(
            (
                m
                for m in self.memos
                if m.next_phase == ACPJobPhase.NEGOTIATION and m.status == ACPMemoStatus.REJECTED
            ),
            None
        )
        if request_memo:
            return request_memo.signed_reason

        fallback_memo = next(
            (m for m in self.memos if m.next_phase == ACPJobPhase.REJECTED),
            None
        )
        return fallback_memo.content if fallback_memo else None

    def create_requirement(self, content: str) -> str | None:
        operations: List[OperationPayload] = []

        operations.append(
            self.acp_contract_client.create_memo(
                self.id,
                content,
                MemoType.MESSAGE,
                False,
                ACPJobPhase.TRANSACTION,
            )
        )

        response = self.acp_contract_client.handle_operation(operations)
        return get_txn_hash_from_response(response)

    def create_payable_requirement(
        self,
        content: str,
        type: Literal[
            MemoType.PAYABLE_REQUEST,
            MemoType.PAYABLE_TRANSFER_ESCROW
        ],
        amount: FareAmountBase,
        recipient: str,
        expired_at: Optional[datetime] = None,
    ) -> str | None:
        operations: List[OperationPayload] = []

        if expired_at is None:
            expired_at = datetime.now(timezone.utc) + timedelta(minutes=5)
        if type == MemoType.PAYABLE_TRANSFER_ESCROW:
            operations.append(
                self.acp_contract_client.approve_allowance(
                    amount.amount,
                    amount.fare.contract_address,
                )
            )

        if self._price_type == PriceType.PERCENTAGE:
            fee_amount = int(self.price_value * 10000)
            fee_type = FeeType.PERCENTAGE_FEE
        else:
            fee_amount = (FareAmount(0, self.base_fare)).amount
            fee_type = FeeType.NO_FEE

        operations.append(
            self.acp_contract_client.create_payable_memo(
                self.id,
                content,
                amount.amount,
                recipient,
                fee_amount,
                fee_type,
                ACPJobPhase.TRANSACTION,
                type,
                expired_at,
                amount.fare.contract_address,
            )
        )

        response = self.acp_contract_client.handle_operation(operations)
        return get_txn_hash_from_response(response)

    def pay_and_accept_requirement(self, reason: Optional[str] = "") -> str | None:
        memo = next(
            (m for m in self.memos if m.next_phase == ACPJobPhase.TRANSACTION), None
        )

        if not memo:
            raise Exception("No negotiation memo found")

<<<<<<< HEAD
        operations: List[OperationPayload] = []
        base_fare_amount = FareAmount(self.price, self.base_fare)
=======
        operations: List[Dict[str, Any]] = []
>>>>>>> 7b6807b7

        base_fare_amount = FareAmount(self.price, self.base_fare)
        if memo.payable_details:
            transfer_amount = FareAmountBase.from_contract_address(
                memo.payable_details["amount"],
                memo.payable_details["token"],
                self.config,
            )
        else:
            transfer_amount = FareAmount(0, self.base_fare)

        # merge amounts if same token
        if (
            base_fare_amount.fare.contract_address
            == transfer_amount.fare.contract_address
        ):
            total_amount = base_fare_amount.add(transfer_amount)
        else:
            total_amount = base_fare_amount

        # approve base fare
        operations.append(
            self.acp_contract_client.approve_allowance(
                total_amount.amount,
                self.base_fare.contract_address,
            )
        )

        # approve transfer if token differs
        if (
            base_fare_amount.fare.contract_address
            != transfer_amount.fare.contract_address
        ):
            operations.append(
                self.acp_contract_client.approve_allowance(
                    transfer_amount.amount,
                    transfer_amount.fare.contract_address,
                )
            )

        # sign memo
        operations.append(
            self.acp_contract_client.sign_memo(
                memo.id,
                True,
                reason
            )
        )

        operations.append(
            self.acp_contract_client.create_memo(
                self.id,
                f"Payment made. {reason or ''}".strip(),
                MemoType.MESSAGE,
                True,
                ACPJobPhase.EVALUATION,
            )
        )
        
        x402PaymentDetails = self.acp_contract_client.get_x402_payment_details(self.id)
        if x402PaymentDetails.is_x402:
            self.perform_x402_payment(self.price)

        response = self.acp_contract_client.handle_operation(operations)
        return get_txn_hash_from_response(response)

    def accept(self, reason: Optional[str] = None) -> str | None:
        memo_content = f"Job {self.id} accepted. {reason or ''}"
        latest_memo = self.latest_memo
        if (
            latest_memo is None
            or latest_memo.next_phase != ACPJobPhase.NEGOTIATION
        ):
            raise ValueError("No request memo found")

        return latest_memo.sign(True, memo_content)

    def reject(self, reason: Optional[str] = None) -> str | None:
        memo_content = f"Job {self.id} rejected. {reason or ''}"
        latest_memo = self.latest_memo
        operations: List[OperationPayload] = []

        if self.phase is ACPJobPhase.REQUEST:
            if latest_memo is None or latest_memo.next_phase != ACPJobPhase.NEGOTIATION:
                raise ValueError("No request memo found")

            return latest_memo.sign(False, memo_content)

        operations.append(
            self.acp_contract_client.create_memo(
                self.id,
                memo_content,
                MemoType.MESSAGE,
                True,
                ACPJobPhase.REJECTED
            )
        )

        response = self.acp_contract_client.handle_operation(operations)
        return get_txn_hash_from_response(response)

    def reject_payable(
        self,
        reason: Optional[str],
        amount: FareAmountBase,
        expired_at: Optional[datetime] = None
    ) -> str | None:
        if expired_at is None:
            expired_at = datetime.now(timezone.utc) + timedelta(minutes=5)

        memo_content = f"Job {self.id} rejected. {reason or ''}"
        fee_amount = FareAmount(0, self.acp_contract_client.config.base_fare)
        operations: List[OperationPayload] = []

        operations.append(
            self.acp_contract_client.approve_allowance(
                amount.amount,
                amount.fare.contract_address
            )
        )

        operations.append(
            self.acp_contract_client.create_payable_memo(
                job_id=self.id,
                content=memo_content,
                amount_base_unit=amount.amount,
                recipient=self.client_address,
                fee_amount_base_unit=fee_amount.amount,
                fee_type=FeeType.NO_FEE,
                next_phase=ACPJobPhase.REJECTED,
                memo_type=MemoType.PAYABLE_TRANSFER,
                expired_at=expired_at,
                token=amount.fare.contract_address
            )
        )

        response = self.acp_contract_client.handle_operation(operations)
        return get_txn_hash_from_response(response)

    def respond(
        self,
        accept: bool,
        reason: Optional[str] = None,
    ) -> str | None:
        memo_content = f"Job {self.id} {'accepted' if accept else 'rejected'}. {reason or ''}"
        if accept:
            self.accept(memo_content)
            return self.create_requirement(memo_content)

        return self.reject(memo_content)

    @property
    def provider_agent(self) -> Optional["IACPAgent"]:
        """Get the provider agent details"""
        return self.acp_client.get_agent(self.provider_address)

    @property
    def client_agent(self) -> Optional["IACPAgent"]:
        """Get the client agent details"""
        return self.acp_client.get_agent(self.client_address)

    @property
    def evaluator_agent(self) -> Optional["IACPAgent"]:
        """Get the evaluator agent details"""
        return self.acp_client.get_agent(self.evaluator_address)

    @property
    def latest_memo(self) -> Optional[ACPMemo]:
        """Get the latest memo in the job"""
        return self.memos[-1] if self.memos else None

    def _get_memo_by_id(self, memo_id) -> Optional[ACPMemo]:
        return next((m for m in self.memos if m.id == memo_id), None)

    def deliver(self, deliverable: DeliverablePayload) -> str | None:
        if (
            self.latest_memo is None
            or self.latest_memo.next_phase != ACPJobPhase.EVALUATION
        ):
            raise ValueError("No transaction memo found")

        operations: List[OperationPayload] = []

        operations.append(
            self.acp_contract_client.create_memo(
                self.id,
                prepare_payload(deliverable),
                MemoType.MESSAGE,
                True,
                ACPJobPhase.COMPLETED
            )
        )

        response = self.acp_contract_client.handle_operation(operations)
        return get_txn_hash_from_response(response)

    def deliver_payable(
        self,
        deliverable: DeliverablePayload,
        amount: FareAmountBase,
        expired_at: Optional[datetime] = None,
    ) -> str | None:
        if expired_at is None:
            expired_at = datetime.now(timezone.utc) + timedelta(minutes=5)

        if (
            self.latest_memo is None
            or self.latest_memo.next_phase != ACPJobPhase.EVALUATION
        ):
            raise ValueError("No transaction memo found")

        operations: List[OperationPayload] = []

        operations.append(
            self.acp_contract_client.approve_allowance(
                amount.amount,
                amount.fare.contract_address
            )
        )

        fee_amount = FareAmount(0, self.acp_contract_client.config.base_fare)

        operations.append(
            self.acp_contract_client.create_payable_memo(
                job_id=self.id,
                content=prepare_payload(deliverable),
                amount_base_unit=amount.amount,
                recipient=self.client_address,
                fee_amount_base_unit=fee_amount.amount,
                fee_type=FeeType.NO_FEE,
                next_phase=ACPJobPhase.COMPLETED,
                memo_type=MemoType.PAYABLE_TRANSFER,
                expired_at=expired_at,
                token=amount.fare.contract_address
            )
        )

        response = self.acp_contract_client.handle_operation(operations)
        return get_txn_hash_from_response(response)

    def evaluate(self, accept: bool, reason: Optional[str] = None) -> str | None:
        if (
            self.latest_memo is None
            or self.latest_memo.next_phase != ACPJobPhase.COMPLETED
        ):
            raise ValueError("No evaluation memo found")

        if not reason:
            reason = f"Job {self.id} delivery {'accepted' if accept else 'rejected'}"

        return self.latest_memo.sign(accept, reason)

    def create_notification(self, content: str) -> str | None:
        operations: List[OperationPayload] = []

        operations.append(
            self.acp_contract_client.create_memo(
                job_id=self.id,
                content=content,
                memo_type=MemoType.NOTIFICATION,
                is_secured=True,
                next_phase=ACPJobPhase.COMPLETED,
            )
        )

        response = self.acp_contract_client.handle_operation(operations)
        return get_txn_hash_from_response(response)

    def create_payable_notification(
        self,
        content: str,
        amount: FareAmountBase,
        expired_at: Optional[datetime] = None,
    ):
        if expired_at is None:
            expired_at = datetime.now(timezone.utc) + timedelta(minutes=5)

        self.acp_contract_client.approve_allowance(
            amount.amount,
            amount.fare.contract_address
        )

        fee_amount = FareAmount(0, self.acp_contract_client.config.base_fare)

        return self.acp_contract_client.create_payable_memo(
            job_id=self.id,
            content=content,
            amount_base_unit=amount.amount,
            recipient=self.client_address,
            fee_amount_base_unit=fee_amount.amount,
            fee_type=FeeType.NO_FEE,
            next_phase=ACPJobPhase.COMPLETED,
            memo_type=MemoType.PAYABLE_NOTIFICATION,
            expired_at=expired_at,
            token=amount.fare.contract_address
        )
        
    def perform_x402_payment(self, budget: float):
        try:
            payment_url = "/acp-budget"

            # Perform X402 request to get payment requirements
            x402_payable_requirements =  self.acp_contract_client.perform_x402_request(
                payment_url, str(budget)
            )
            
            if not x402_payable_requirements.get("isPaymentRequired"):
                return

            accepts = x402_payable_requirements["data"].get("accepts", [])
            if not accepts:
                raise Exception("No X402 payment requirements found")

            requirement = accepts[0]
            
            x402_payment = self.acp_contract_client.generate_x402_payment(
                X402PayableRequest(
                    to=requirement["payTo"],
                    value=int(requirement["maxAmountRequired"]),
                    maxTimeoutSeconds=requirement["maxTimeoutSeconds"],
                    asset=requirement["asset"],
                ),
                X402PayableRequirements.model_validate(x402_payable_requirements["data"])
            )
            encoded_payment = x402_payment.encodedPayment
            signature = x402_payment.signature
            message = x402_payment.message
            nonce = message.get("nonce") if message else None

            if not nonce:
                raise Exception("No nonce found in X402 message")

            self.acp_contract_client.update_job_x402_nonce(self.id, str(nonce))

            x402_response = self.acp_contract_client.perform_x402_request(
                payment_url, str(budget), encoded_payment
            )
            if x402_response.get("isPaymentRequired"):
                    # If payment is required, submit transfer with authorization and handle the operation
                    operations = self.acp_contract_client.submit_transfer_with_authorization(
                        message["from"],
                        message["to"],
                        int(message["value"]),
                        int(message["validAfter"]),
                        int(message["validBefore"]),
                        message["nonce"],
                        signature
                    )
                    self.acp_contract_client.handle_operation(operations)

            wait_ms = 2000
            max_wait_ms = 30000  # max 30 seconds of polling
            iteration_count = 0
            max_iterations = 10

            while True:
                x402_payment_details = self.acp_contract_client.get_x402_payment_details(self.id)
                if x402_payment_details.is_budget_received:
                    break

                iteration_count += 1
                if iteration_count >= max_iterations:
                    raise Exception("X402 payment timed out")
                time.sleep(wait_ms / 1000.0)
                wait_ms = min(wait_ms * 2, max_wait_ms)

        except Exception as e:
            # Optionally: handle exception, log, or re-raise
            print(f"An error occurred during perform_x402_payment: {e}")
            raise
        
    <|MERGE_RESOLUTION|>--- conflicted
+++ resolved
@@ -1,20 +1,12 @@
 from datetime import datetime, timezone, timedelta
-<<<<<<< HEAD
 import time
-from typing import TYPE_CHECKING, List, Optional, Dict, Any, Union
-=======
 from typing import TYPE_CHECKING, List, Optional, Dict, Any, Union, Literal
->>>>>>> 7b6807b7
 
 from pydantic import BaseModel, Field, ConfigDict
 
 from virtuals_acp.account import ACPAccount
 from virtuals_acp.memo import ACPMemo
-<<<<<<< HEAD
-from virtuals_acp.models import (NegotiationPayload, ACPMemoStatus, OperationPayload, X402PayableRequest, X402PayableRequirements)
-=======
-from virtuals_acp.models import (RequestPayload, ACPMemoStatus, PriceType)
->>>>>>> 7b6807b7
+from virtuals_acp.models import (PriceType, ACPMemoStatus, OperationPayload, X402PayableRequest, X402PayableRequirements, RequestPayload)
 from virtuals_acp.utils import try_parse_json_model, prepare_payload, get_txn_hash_from_response
 from virtuals_acp.models import (
     ACPJobPhase,
@@ -45,8 +37,8 @@
     model_config = ConfigDict(arbitrary_types_allowed=True)
 
     _base_fare: Fare
-    _name: str
-    _requirement: Union[str, Dict[str, Any]]
+    _name: Optional[str] = None
+    _requirement: Optional[Union[str, Dict[str, Any]]] = None
     _price_type: PriceType
     _price_value: float
 
@@ -82,11 +74,11 @@
         self._price_value = content_obj.price_value or self.price
 
     @property
-    def requirement(self) -> Union[str, Dict[str, Any]]:
+    def requirement(self) -> Optional[Union[str, Dict[str, Any]]]:
         return self._requirement
 
     @property
-    def name(self) -> str:
+    def name(self) -> Optional[str]:
         return self._name
 
     @property
@@ -236,12 +228,8 @@
         if not memo:
             raise Exception("No negotiation memo found")
 
-<<<<<<< HEAD
         operations: List[OperationPayload] = []
         base_fare_amount = FareAmount(self.price, self.base_fare)
-=======
-        operations: List[Dict[str, Any]] = []
->>>>>>> 7b6807b7
 
         base_fare_amount = FareAmount(self.price, self.base_fare)
         if memo.payable_details:
