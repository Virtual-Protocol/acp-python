from datetime import datetime
import json
from typing import Any, Dict, Optional, Union, TYPE_CHECKING
from pydantic import BaseModel, field_validator, ConfigDict
from jsonschema import ValidationError, validate
from virtuals_acp.fare import FareAmount

if TYPE_CHECKING:
    from virtuals_acp.client import VirtualsACP


class ACPJobOffering(BaseModel):
    acp_client: "VirtualsACP"
    provider_address: str
    name: str
    price: float
<<<<<<< HEAD
    requirement: Optional[Union[Dict[str, Any], str]] = None
    deliverable: Optional[Union[Dict[str, Any], str]] = None
    
    model_config = ConfigDict(arbitrary_types_allowed=True)

    @field_validator('requirement', mode='before')
=======
    price_usd: float
    requirement_schema: Optional[Dict[str, Any]] = None

    model_config = ConfigDict(arbitrary_types_allowed=True)

    @field_validator("requirement_schema", mode="before")
>>>>>>> ecc01028
    def parse_requirement_schema(cls, v):
        if isinstance(v, str):
            try:
                return json.loads(json.dumps(v))
            except json.JSONDecodeError:
                return None
        return v

    def __str__(self):
        return f"ACPJobOffering({self.model_dump(exclude={'acp_client'})})"

    def __repr__(self) -> str:
        return self.__str__()

    def initiate_job(
        self,
        service_requirement: Union[Dict[str, Any], str],
        evaluator_address: Optional[str] = None,
        expired_at: Optional[datetime] = None,
    ) -> int:
        # Validate against requirement schema if present
        if self.requirement:
            try:
                service_requirement = json.loads(json.dumps(service_requirement))
            except json.JSONDecodeError:
<<<<<<< HEAD
                raise ValueError(f"Invalid JSON in service requirement. Required format: {json.dumps(self.requirement, indent=2)}")
=======
                raise ValueError(
                    f"Invalid JSON in service requirement. Required format: {json.dumps(self.requirement_schema, indent=2)}"
                )
>>>>>>> ecc01028

            try:
                validate(instance=service_requirement, schema=self.requirement)
            except ValidationError as e:
                raise ValueError(f"Invalid service requirement: {str(e)}")

        final_service_requirement = {"name": self.name}

        if isinstance(service_requirement, str):
            final_service_requirement["requirement"] = service_requirement
        else:
            final_service_requirement["requirement"] = service_requirement

        return self.acp_client.initiate_job(
            provider_address=self.provider_address,
            service_requirement=final_service_requirement,
            evaluator_address=evaluator_address,
            fare_amount=FareAmount(
                self.price,
                self.acp_client.config.base_fare,
            ),
            expired_at=expired_at,
        )

class ACPResourceOffering(BaseModel):
    acp_client: "VirtualsACP"
    name: str
    description: str
    url: str
    parameters: Optional[Dict[str, Any]]
    id: int<|MERGE_RESOLUTION|>--- conflicted
+++ resolved
@@ -14,21 +14,12 @@
     provider_address: str
     name: str
     price: float
-<<<<<<< HEAD
     requirement: Optional[Union[Dict[str, Any], str]] = None
     deliverable: Optional[Union[Dict[str, Any], str]] = None
     
     model_config = ConfigDict(arbitrary_types_allowed=True)
 
     @field_validator('requirement', mode='before')
-=======
-    price_usd: float
-    requirement_schema: Optional[Dict[str, Any]] = None
-
-    model_config = ConfigDict(arbitrary_types_allowed=True)
-
-    @field_validator("requirement_schema", mode="before")
->>>>>>> ecc01028
     def parse_requirement_schema(cls, v):
         if isinstance(v, str):
             try:
@@ -54,13 +45,7 @@
             try:
                 service_requirement = json.loads(json.dumps(service_requirement))
             except json.JSONDecodeError:
-<<<<<<< HEAD
                 raise ValueError(f"Invalid JSON in service requirement. Required format: {json.dumps(self.requirement, indent=2)}")
-=======
-                raise ValueError(
-                    f"Invalid JSON in service requirement. Required format: {json.dumps(self.requirement_schema, indent=2)}"
-                )
->>>>>>> ecc01028
 
             try:
                 validate(instance=service_requirement, schema=self.requirement)
