# virtuals_acp/configs.py
from dataclasses import dataclass
from typing import Literal, Optional
from virtuals_acp.fare import Fare

ChainEnv = Literal["base-sepolia", "base"]

<<<<<<< HEAD
=======

@dataclass
>>>>>>> ecc01028
class ACPContractConfig:
    def __init__(
        self,
        chain: ChainEnv,
        rpc_url: str,
        chain_id: int,
        contract_address: str,
        base_fare: Fare,
        alchemy_base_url: str,
        acp_api_url: str,
        alchemy_policy_id: str,
        rpc_endpoint: Optional[str] = None,
    ):
        self.chain = chain
        self.rpc_url = rpc_url
        self.chain_id = chain_id
        self.contract_address = contract_address
        self.base_fare = base_fare
        self.alchemy_base_url = alchemy_base_url
        self.acp_api_url = acp_api_url
        self.alchemy_policy_id = alchemy_policy_id
        self.rpc_endpoint = rpc_endpoint


<<<<<<< HEAD
=======

# Configuration for Base Sepolia
>>>>>>> ecc01028
BASE_SEPOLIA_CONFIG = ACPContractConfig(
    chain="base-sepolia",
    rpc_url="https://sepolia.base.org",
    chain_id=84532,
    contract_address="0x8Db6B1c839Fc8f6bd35777E194677B67b4D51928",
    base_fare=Fare("0x036CbD53842c5426634e7929541eC2318f3dCF7e", 6),
    alchemy_base_url="https://alchemy-proxy.virtuals.io/api/proxy/wallet",
    alchemy_policy_id="186aaa4a-5f57-4156-83fb-e456365a8820",
    acp_api_url="https://acpx.virtuals.gg/api"
)

BASE_MAINNET_CONFIG = ACPContractConfig(
<<<<<<< HEAD
    chain="base",
=======
    chain_env="base",
>>>>>>> ecc01028
    rpc_url="https://mainnet.base.org",
    chain_id=8453,
    contract_address="0x6a1FE26D54ab0d3E1e3168f2e0c0cDa5cC0A0A4A",
    base_fare=Fare("0x833589fCD6eDb6E08f4c7C32D4f71b54bdA02913", 6),
    alchemy_base_url="https://alchemy-proxy.virtuals.io/api/proxy/wallet",
    alchemy_policy_id="186aaa4a-5f57-4156-83fb-e456365a8820",
<<<<<<< HEAD
    acp_api_url="https://acpx.virtuals.io/api"
)

DEFAULT_CONFIG = BASE_MAINNET_CONFIG 
=======
    acp_api_url="https://acpx.virtuals.io/api",  # PROD
)

# Define the default configuration for the SDK
# For a production-ready SDK, this would typically be BASE_MAINNET_CONFIG.
# For initial development/testing, BASE_SEPOLIA_CONFIG might be more appropriate.
DEFAULT_CONFIG = BASE_MAINNET_CONFIG
>>>>>>> ecc01028
# Or: DEFAULT_CONFIG = BASE_SEPOLIA_CONFIG<|MERGE_RESOLUTION|>--- conflicted
+++ resolved
@@ -5,11 +5,7 @@
 
 ChainEnv = Literal["base-sepolia", "base"]
 
-<<<<<<< HEAD
-=======
 
-@dataclass
->>>>>>> ecc01028
 class ACPContractConfig:
     def __init__(
         self,
@@ -34,11 +30,6 @@
         self.rpc_endpoint = rpc_endpoint
 
 
-<<<<<<< HEAD
-=======
-
-# Configuration for Base Sepolia
->>>>>>> ecc01028
 BASE_SEPOLIA_CONFIG = ACPContractConfig(
     chain="base-sepolia",
     rpc_url="https://sepolia.base.org",
@@ -51,29 +42,15 @@
 )
 
 BASE_MAINNET_CONFIG = ACPContractConfig(
-<<<<<<< HEAD
     chain="base",
-=======
-    chain_env="base",
->>>>>>> ecc01028
     rpc_url="https://mainnet.base.org",
     chain_id=8453,
     contract_address="0x6a1FE26D54ab0d3E1e3168f2e0c0cDa5cC0A0A4A",
     base_fare=Fare("0x833589fCD6eDb6E08f4c7C32D4f71b54bdA02913", 6),
     alchemy_base_url="https://alchemy-proxy.virtuals.io/api/proxy/wallet",
     alchemy_policy_id="186aaa4a-5f57-4156-83fb-e456365a8820",
-<<<<<<< HEAD
     acp_api_url="https://acpx.virtuals.io/api"
 )
 
 DEFAULT_CONFIG = BASE_MAINNET_CONFIG 
-=======
-    acp_api_url="https://acpx.virtuals.io/api",  # PROD
-)
-
-# Define the default configuration for the SDK
-# For a production-ready SDK, this would typically be BASE_MAINNET_CONFIG.
-# For initial development/testing, BASE_SEPOLIA_CONFIG might be more appropriate.
-DEFAULT_CONFIG = BASE_MAINNET_CONFIG
->>>>>>> ecc01028
 # Or: DEFAULT_CONFIG = BASE_SEPOLIA_CONFIG