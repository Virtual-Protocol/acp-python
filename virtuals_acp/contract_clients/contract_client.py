import json
import math
import secrets
from datetime import datetime
import time
from typing import Dict, Any, Optional, List, TypedDict
from typing_extensions import Literal

from eth_account import Account
from pydantic import BaseModel, ConfigDict, field_validator
import requests
from web3 import Web3
from eth_account.messages import encode_typed_data
import json

from virtuals_acp.abis.erc20_abi import ERC20_ABI
from virtuals_acp.alchemy import AlchemyAccountKit
from virtuals_acp.configs.configs import ACPContractConfig, BASE_MAINNET_CONFIG
from virtuals_acp.contract_clients.base_contract_client import BaseAcpContractClient
from virtuals_acp.exceptions import ACPError
from virtuals_acp.models import ACPJobPhase, MemoType, FeeType, AcpJobX402PaymentDetails,X402PayableRequest,X402Payment,X402PayableRequirements
from virtuals_acp.constants import X402_AUTHORIZATION_TYPES, VERIFYING_CONTRACT_ADDRESS
from virtuals_acp.abis.flat_token_v2_abi import FIAT_TOKEN_V2_ABI
from virtuals_acp.utils import safe_base64_encode
from eth_account.messages import encode_defunct
from eth_utils.crypto import keccak

class ACPContractClient(BaseAcpContractClient):
    def __init__(
        self,
        wallet_private_key: str,
        agent_wallet_address: str,
        entity_id: int,
        config: ACPContractConfig = BASE_MAINNET_CONFIG,
    ):
        super().__init__(agent_wallet_address, config)
        self.account = Account.from_key(wallet_private_key)
        self.entity_id = entity_id
        self.alchemy_kit = AlchemyAccountKit(
            config, agent_wallet_address, entity_id, self.account, config.chain_id
        )

    def _get_random_nonce(self, bits: int = 152) -> int:
        """Generate a random bigint nonce."""
        bytes_len = bits // 8
        random_bytes = secrets.token_bytes(bytes_len)
        return int.from_bytes(random_bytes, byteorder="big")

    def handle_operation(self, trx_data: List[Dict[str, Any]]) -> Dict[str, Any]:
        return self.alchemy_kit.handle_user_operation(trx_data)

    def get_job_id(
        self, response: Dict[str, Any], client_address: str, provider_address: str
    ) -> int:
        logs: List[Dict[str, Any]] = response.get("receipts", [])[0].get("logs", [])

        decoded_create_job_logs = [
            self.contract.events.JobCreated().process_log(
                {
                    "topics": log["topics"],
                    "data": log["data"],
                    "address": log["address"],
                    "logIndex": 0,
                    "transactionIndex": 0,
                    "transactionHash": "0x0000",
                    "blockHash": "0x0000",
                    "blockNumber": 0,
                }
            )
            for log in logs
            if log["topics"][0] == self.job_created_event_signature_hex
        ]
        
        if len(decoded_create_job_logs) == 0:
            raise Exception("No logs found for JobCreated event")

        created_job_log = next(
            (
                log
                for log in decoded_create_job_logs
                if log["args"]["provider"] == provider_address
                and log["args"]["client"] == client_address
            ),
            None,
        )

        if not created_job_log:
            raise Exception(
                "No logs found for JobCreated event with provider and client addresses"
            )

        return int(created_job_log["args"]["jobId"])

    def create_job(
        self,
        provider_address: str,
        evaluator_address: str,
        expire_at: datetime,
        payment_token_address: str,
        budget_base_unit: int,
        metadata: str = "",
    ) -> Dict[str, Any]:
        try:
            provider_address = Web3.to_checksum_address(provider_address)
            evaluator_address = Web3.to_checksum_address(evaluator_address)
            expire_timestamp = math.floor(expire_at.timestamp())

            return self._build_user_operation(
                "createJob", [provider_address, evaluator_address, expire_timestamp]
            )
<<<<<<< HEAD
            tx_response = self._send_user_operation(data)
            
            # Handle budget in job offering -> initiate_job
            # self.set_budget_with_payment_token(
            #     job_id, budget_base_unit, payment_token_address
            # )

            return tx_response
=======
>>>>>>> 85b591c1
        except Exception as e:
            raise ACPError("Failed to create job", e)

    def set_budget_with_payment_token(
            self,
            job_id: int,
            budget_base_unit: int,
            payment_token_address: Optional[str] = None,
    ) -> Dict[str, Any]:
        token = payment_token_address or self.config.base_fare.contract_address
        return self._build_user_operation(
            "setBudgetWithPaymentToken", [job_id, budget_base_unit, token]
        )

    def create_payable_memo(
        self,
        job_id: int,
        content: str,
        amount_base_unit: int,
        recipient: str,
        fee_amount_base_unit: int,
        fee_type: FeeType,
        next_phase: ACPJobPhase,
        memo_type: MemoType,
        expired_at: datetime,
        token: Optional[str] = None,
        secured: bool = True,
    ) -> Dict[str, Any]:
        try:
            token_address = token or self.config.base_fare.contract_address
            return self._build_user_operation(
                "createPayableMemo",
                [
                    job_id,
                    content,
                    token_address,
                    amount_base_unit,
                    Web3.to_checksum_address(recipient),
                    fee_amount_base_unit,
                    fee_type.value,
                    memo_type.value,
                    next_phase.value,
                    math.floor(expired_at.timestamp()),
                ],
            )
        except Exception as e:
            raise ACPError("Failed to create payable memo", e)

    def create_job_with_account(
        self,
        account_id: int,
        evaluator_address: str,
        budget_base_unit: int,
        payment_token_address: str,
        expired_at: datetime,
    ) -> Dict[str, Any]:
        raise ACPError("Not Supported")

    def update_account_metadata(self, account_id: int, metadata: str) -> Dict[str, Any]:
        raise ACPError("Not Supported")
    
    def create_job_with_x402(
        self,
        provider_address: str,
        evaluator_address: str,
        expire_at: datetime,
        payment_token_address: str,
        budget_base_unit: int,
        metadata: str,
    ) -> Dict[str, Any]:
        try:
            data = self._build_user_operation(
                "createJobWithX402",
                [
                    Web3.to_checksum_address(provider_address),
                    Web3.to_checksum_address(evaluator_address),
                    math.floor(expire_at.timestamp()),
                ],
            )
            payload = {
                "data": data,
                "contractAddress": self.config.contract_address,
            }
            response = self._send_user_operation(data)
            
            return response
        except Exception as e:
            raise ACPError("Failed to create job", e)

    def get_x402_payment_details(self, job_id: int) -> AcpJobX402PaymentDetails:
        """Get X402 payment details for a job."""
        try:
            # Call the contract function
            result = self.contract.functions.x402PaymentDetails(job_id).call()
            
            return AcpJobX402PaymentDetails(
                is_x402=result[0],
                is_budget_received=result[1]
            )
        except Exception as e:
            raise ACPError("Failed to get X402 payment details", e)
        
    def update_job_x402_nonce(self, job_id: int, nonce: str) -> dict:
        """Update job X402 nonce."""
        try:
            api_url = f"{self.config.acp_api_url}/jobs/{job_id}/x402-nonce"
            message = f"{job_id}-{nonce}"

            # Use eth_account.messages.encode_defunct to encode the message as an EIP-191 message (Ethereum signed message)
            eth_message = encode_defunct(text=message)
            signature = self.account.sign_message(eth_message)
            
            headers = {
                "x-signature": "0x" + signature.signature.hex(),
                "x-nonce": nonce,
                "Content-Type": "application/json",
            }
            
            payload = {
                "data": {
                    "nonce": nonce
                }
            }
            
            response = requests.post(api_url, headers=headers, json=payload)
            
            if not response.ok:
                raise ACPError(
                    "Failed to update job X402 nonce",
                    response.text
                )
            return response.json()
        except Exception as e:
            raise ACPError("Failed to update job X402 nonce", e)
        
    def generate_x402_payment(
        self, 
        payable_request: X402PayableRequest, 
        requirements: X402PayableRequirements
    ) -> X402Payment:
        """Generate X402 payment."""
        try:
            usdc_contract = self.config.base_fare.contract_address
            
            time_now = int(time.time())
            valid_after = str(time_now)
            valid_before = str(time_now + requirements.accepts[0].maxTimeoutSeconds)
            
            # Get token name and version using multicall but python not supported
            usdc_contract_instance = self.w3.eth.contract(
                address=usdc_contract,
                abi=ERC20_ABI
            )
            
            token_name = usdc_contract_instance.functions.name().call()
            
            # Get version from FIAT_TOKEN_V2_ABI
            fiat_token_contract = self.w3.eth.contract(
                address=usdc_contract,
                abi=FIAT_TOKEN_V2_ABI
            )
            token_version = fiat_token_contract.functions.version().call()
            
            # Generate random nonce
            nonce_bytes = secrets.token_bytes(32)
            nonce = "0x" + nonce_bytes.hex()
            
            message = {
                "from": self.agent_wallet_address,
                "to": payable_request.to,
                "value": str(payable_request.value),
                "validAfter": str(valid_after),
                "validBefore": str(valid_before),
                "nonce": nonce,
            }
            
            types = {
                "TransferWithAuthorization": X402_AUTHORIZATION_TYPES,
            }

            domain = {
                "name": str(token_name),
                "version": str(token_version),
                "chainId": int(self.config.chain_id),
                "verifyingContract": str(usdc_contract),
            }

            encoded_typed_data = encode_typed_data(
                    full_message={
                        "types": types,
                        "domain": domain,
                        "message": message,
                        "primaryType": "TransferWithAuthorization",
                    }
                )
            
            typed_data_hash = keccak(b"\x19\x01" + encoded_typed_data.header + encoded_typed_data.body)
            
            replay_safe_typed_data = {
                "domain": {
                    "chainId": int(self.config.chain_id),
                    "verifyingContract": VERIFYING_CONTRACT_ADDRESS,
                    "salt": "0x" + "00" * 12 + self.agent_wallet_address[2:],  # Assuming account_address is '0x...'
                },
                "types": {
                    "ReplaySafeHash": [{"name": "hash", "type": "bytes32"}]
                },
                "message": {
                    "hash": "0x" + typed_data_hash.hex()
                },
                "primaryType": "ReplaySafeHash",
            }
            
            
            signed_msg = self.account.sign_typed_data(
                full_message=replay_safe_typed_data
            )
     
            raw_signature = signed_msg.signature.hex()
            
            if not raw_signature.startswith("0x"):
                raw_signature = "0x" + raw_signature
                
            final_signature = self.pack_1271_eoa_signature(raw_signature, self.entity_id)
            

            payload = {
                "x402Version": requirements.x402Version,
                "scheme": requirements.accepts[0].scheme,
                "network": requirements.accepts[0].network,
                "payload": {                 
                    "signature": final_signature,
                    "authorization": message,
                },
            }
            
            encoded_payment = self.encode_payment(payload)
            
            return X402Payment(
                encodedPayment= encoded_payment,
                nonce=nonce
            )
        except Exception as e:
            raise ACPError("Failed to generate X402 payment", e)
        
        
    def perform_x402_request(self, url: str, budget: Optional[str] = None, signature: Optional[str] = None) -> dict:
        base_url = self.config.x402_config.url if self.config.x402_config else None

        if not base_url:
            raise ACPError("X402 URL not configured")

        headers = {}
        if signature:
            headers["x-payment"] = signature
        if budget:
            headers["x-budget"] = budget
            
        try:
            # Print the equivalent curl command for debugging
            url = f"{base_url}{url}"
            response = requests.get(url, headers=headers)
            if response.status_code == 402:
                try:
                    data = response.json()                    
                except Exception:
                    data = {}
                return {
                    "isPaymentRequired": True,
                    "data": data
                }
            else:
                response.raise_for_status()
                data = response.json()
                return {
                    "isPaymentRequired": False,
                    "data": data
                }
        except Exception as e:
            raise ACPError("Failed to perform X402 request", e)
        
    def encode_payment(self,payment_payload: Any) -> str:
        """Encode a payment payload into a base64 string, handling HexBytes and other non-serializable types."""
        from hexbytes import HexBytes

        def default(obj):
            if isinstance(obj, HexBytes):
                return obj.hex()
            if hasattr(obj, "to_dict"):
                return obj.to_dict()
            if hasattr(obj, "hex"):
                return obj.hex()
            raise TypeError(
                f"Object of type {obj.__class__.__name__} is not JSON serializable"
            )

        return safe_base64_encode(json.dumps(payment_payload, default=default))

    def pack_1271_eoa_signature(self,validation_signature: str, entity_id: int) -> str:
        if not validation_signature.startswith("0x"):
            validation_signature = "0x" + validation_signature

        # Components
        prefix = b"\x00"                         # 0x00
        entity_id_bytes = entity_id.to_bytes(4, "big")  # 4 bytes
        separator = b"\xFF"                      # 0xFF
        eoa_type = b"\x00"                       # 0x00 (EOA type)
        sig_bytes = bytes.fromhex(validation_signature[2:])

        # Concatenate all parts
        packed = prefix + entity_id_bytes + separator + eoa_type + sig_bytes

        return "0x" + packed.hex()<|MERGE_RESOLUTION|>--- conflicted
+++ resolved
@@ -18,7 +18,7 @@
 from virtuals_acp.configs.configs import ACPContractConfig, BASE_MAINNET_CONFIG
 from virtuals_acp.contract_clients.base_contract_client import BaseAcpContractClient
 from virtuals_acp.exceptions import ACPError
-from virtuals_acp.models import ACPJobPhase, MemoType, FeeType, AcpJobX402PaymentDetails,X402PayableRequest,X402Payment,X402PayableRequirements
+from virtuals_acp.models import ACPJobPhase, MemoType, FeeType, AcpJobX402PaymentDetails,X402PayableRequest,X402Payment,X402PayableRequirements, OperationPayload
 from virtuals_acp.constants import X402_AUTHORIZATION_TYPES, VERIFYING_CONTRACT_ADDRESS
 from virtuals_acp.abis.flat_token_v2_abi import FIAT_TOKEN_V2_ABI
 from virtuals_acp.utils import safe_base64_encode
@@ -46,7 +46,7 @@
         random_bytes = secrets.token_bytes(bytes_len)
         return int.from_bytes(random_bytes, byteorder="big")
 
-    def handle_operation(self, trx_data: List[Dict[str, Any]]) -> Dict[str, Any]:
+    def handle_operation(self, trx_data: List[OperationPayload]) -> Dict[str, Any]:
         return self.alchemy_kit.handle_user_operation(trx_data)
 
     def get_job_id(
@@ -99,26 +99,20 @@
         payment_token_address: str,
         budget_base_unit: int,
         metadata: str = "",
-    ) -> Dict[str, Any]:
+    ) -> OperationPayload:
         try:
             provider_address = Web3.to_checksum_address(provider_address)
             evaluator_address = Web3.to_checksum_address(evaluator_address)
             expire_timestamp = math.floor(expire_at.timestamp())
 
-            return self._build_user_operation(
+            operation = self._build_user_operation(
                 "createJob", [provider_address, evaluator_address, expire_timestamp]
             )
-<<<<<<< HEAD
-            tx_response = self._send_user_operation(data)
-            
-            # Handle budget in job offering -> initiate_job
-            # self.set_budget_with_payment_token(
-            #     job_id, budget_base_unit, payment_token_address
-            # )
-
-            return tx_response
-=======
->>>>>>> 85b591c1
+            
+            return OperationPayload(
+                data=operation["data"],
+                contractAddress=operation['to'],
+            )
         except Exception as e:
             raise ACPError("Failed to create job", e)
 
@@ -127,10 +121,15 @@
             job_id: int,
             budget_base_unit: int,
             payment_token_address: Optional[str] = None,
-    ) -> Dict[str, Any]:
+    ) -> OperationPayload:
         token = payment_token_address or self.config.base_fare.contract_address
-        return self._build_user_operation(
+        operation = self._build_user_operation(
             "setBudgetWithPaymentToken", [job_id, budget_base_unit, token]
+        )
+
+        return OperationPayload(
+            data=operation["data"],
+            contractAddress=operation['to'],
         )
 
     def create_payable_memo(
@@ -146,10 +145,10 @@
         expired_at: datetime,
         token: Optional[str] = None,
         secured: bool = True,
-    ) -> Dict[str, Any]:
+    ) -> OperationPayload:
         try:
             token_address = token or self.config.base_fare.contract_address
-            return self._build_user_operation(
+            operation = self._build_user_operation(
                 "createPayableMemo",
                 [
                     job_id,
@@ -164,6 +163,11 @@
                     math.floor(expired_at.timestamp()),
                 ],
             )
+            
+            return OperationPayload(
+                data=operation["data"],
+                contractAddress=operation['to'],
+            )
         except Exception as e:
             raise ACPError("Failed to create payable memo", e)
 
@@ -188,9 +192,9 @@
         payment_token_address: str,
         budget_base_unit: int,
         metadata: str,
-    ) -> Dict[str, Any]:
-        try:
-            data = self._build_user_operation(
+    ) -> OperationPayload:
+        try:
+            operation = self._build_user_operation(
                 "createJobWithX402",
                 [
                     Web3.to_checksum_address(provider_address),
@@ -198,19 +202,23 @@
                     math.floor(expire_at.timestamp()),
                 ],
             )
-            payload = {
-                "data": data,
-                "contractAddress": self.config.contract_address,
-            }
-            response = self._send_user_operation(data)
-            
-            return response
-        except Exception as e:
-            raise ACPError("Failed to create job", e)
+            
+            return OperationPayload(
+                data=operation["data"],
+                contractAddress=operation['to'],
+            )
+        except Exception as e:
+            raise ACPError("Failed to create job", e)   
 
     def get_x402_payment_details(self, job_id: int) -> AcpJobX402PaymentDetails:
         """Get X402 payment details for a job."""
         try:
+            x402_config = self.config.x402_config
+            if not x402_config or not getattr(x402_config, 'url', None):
+                return AcpJobX402PaymentDetails(
+                    is_x402=False,
+                    is_budget_received=False
+            )
             # Call the contract function
             result = self.contract.functions.x402PaymentDetails(job_id).call()
             
