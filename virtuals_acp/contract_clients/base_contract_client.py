--- conflicted
+++ resolved
@@ -223,12 +223,7 @@
             abi=WETH_ABI,
         )
 
-<<<<<<< HEAD
         trx_data[0]["value"] = hex(amount_base_unit)
-=======
-        # Add ETH value to send along with the deposit
-        trx_data["value"] = amount_base_unit
->>>>>>> 85b591c1
 
         # Send the user operation through Alchemy/Session key client
         return trx_data