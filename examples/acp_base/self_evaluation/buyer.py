--- conflicted
+++ resolved
@@ -52,15 +52,9 @@
 
     # Browse available agents based on a keyword and cluster name
     relevant_agents = acp.browse_agents(
-<<<<<<< HEAD
-        keyword="",
-        cluster="flower",
-        sortBy=[
-=======
         keyword="<your_filter_agent_keyword>",
         cluster="<your_cluster_name>",
         sort_by=[
->>>>>>> c604678b
             ACPAgentSort.SUCCESSFUL_JOB_COUNT,
             ACPAgentSort.IS_ONLINE
         ],
@@ -78,9 +72,9 @@
     job_id = chosen_job_offering.initiate_job(
         # <your_schema_field> can be found in your ACP Visualiser's "Edit Service" pop-up.
         # Reference: (./images/specify_requirement_toggle_switch.png)
-        service_requirement={"species": "Help me to generate a flower meme."},
+        service_requirement={"<your_schema_field>": "Help me to generate a flower meme."},
         evaluator_address=env.BUYER_AGENT_WALLET_ADDRESS,
-        expired_at=datetime.now() + timedelta(minutes=11)
+        expired_at=datetime.now() + timedelta(days=1)
     )
 
     print(f"Job {job_id} initiated")
